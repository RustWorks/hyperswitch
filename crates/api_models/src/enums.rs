pub use common_enums::*;
use utoipa::ToSchema;

#[derive(
    Clone,
    Copy,
    Debug,
    Default,
    Eq,
    PartialEq,
    serde::Deserialize,
    serde::Serialize,
    strum::Display,
    strum::EnumString,
    frunk::LabelledGeneric,
)]
#[serde(rename_all = "snake_case")]
#[strum(serialize_all = "snake_case")]
pub enum AttemptStatus {
    Started,
    AuthenticationFailed,
    RouterDeclined,
    AuthenticationPending,
    AuthenticationSuccessful,
    Authorized,
    AuthorizationFailed,
    Charged,
    Authorizing,
    CodInitiated,
    Voided,
    VoidInitiated,
    CaptureInitiated,
    CaptureFailed,
    VoidFailed,
    AutoRefunded,
    PartialCharged,
    Unresolved,
    #[default]
    Pending,
    Failure,
    PaymentMethodAwaited,
    ConfirmationAwaited,
    DeviceDataCollectionPending,
}

#[derive(
    Clone,
    Copy,
    Debug,
    Default,
    Eq,
    PartialEq,
    serde::Deserialize,
    serde::Serialize,
    strum::Display,
    strum::EnumString,
    frunk::LabelledGeneric,
    ToSchema,
)]
#[serde(rename_all = "snake_case")]
#[strum(serialize_all = "snake_case")]
pub enum AuthenticationType {
    /// If the card is enrolled for 3DS authentication, the 3DS based authentication will be activated. The liability of chargeback shift to the issuer
    ThreeDs,
    /// 3DS based authentication will not be activated. The liability of chargeback stays with the merchant.
    #[default]
    NoThreeDs,
}

#[derive(
    Clone,
    Copy,
    Debug,
    Default,
    Eq,
    PartialEq,
    serde::Deserialize,
    serde::Serialize,
    strum::Display,
    strum::EnumString,
    frunk::LabelledGeneric,
    ToSchema,
)]
#[serde(rename_all = "snake_case")]
#[strum(serialize_all = "snake_case")]
pub enum CaptureMethod {
    /// Post the payment authorization, the capture will be executed on the full amount immediately
    #[default]
    Automatic,
    /// The capture will happen only if the merchant triggers a Capture API request
    Manual,
    /// The capture will happen only if the merchant triggers a Capture API request
    ManualMultiple,
    /// The capture can be scheduled to automatically get triggered at a specific date & time
    Scheduled,
}

#[derive(
    Clone,
    Copy,
    Debug,
    Eq,
    PartialEq,
    strum::Display,
    strum::EnumString,
    serde::Deserialize,
    serde::Serialize,
    frunk::LabelledGeneric,
    ToSchema,
)]
#[strum(serialize_all = "snake_case")]
#[serde(rename_all = "snake_case")]
pub enum ConnectorType {
    /// PayFacs, Acquirers, Gateways, BNPL etc
    PaymentProcessor,
    /// Fraud, Currency Conversion, Crypto etc
    PaymentVas,
    /// Accounting, Billing, Invoicing, Tax etc
    FinOperations,
    /// Inventory, ERP, CRM, KYC etc
    FizOperations,
    /// Payment Networks like Visa, MasterCard etc
    Networks,
    /// All types of banks including corporate / commercial / personal / neo banks
    BankingEntities,
    /// All types of non-banking financial institutions including Insurance, Credit / Lending etc
    NonBankingFinance,
}

#[allow(clippy::upper_case_acronyms)]
#[derive(
    Clone,
    Copy,
    Debug,
    Default,
    Eq,
    Hash,
    PartialEq,
    serde::Deserialize,
    serde::Serialize,
    strum::Display,
    strum::EnumString,
    strum::EnumIter,
    ToSchema,
    frunk::LabelledGeneric,
)]
pub enum Currency {
    AED,
    ALL,
    AMD,
    ANG,
    ARS,
    AUD,
    AWG,
    AZN,
    BBD,
    BDT,
    BHD,
    BMD,
    BND,
    BOB,
    BRL,
    BSD,
    BWP,
    BZD,
    CAD,
    CHF,
    CNY,
    COP,
    CRC,
    CUP,
    CZK,
    DKK,
    DOP,
    DZD,
    EGP,
    ETB,
    EUR,
    FJD,
    GBP,
    GHS,
    GIP,
    GMD,
    GTQ,
    GYD,
    HKD,
    HNL,
    HRK,
    HTG,
    HUF,
    IDR,
    ILS,
    INR,
    JMD,
    JOD,
    JPY,
    KES,
    KGS,
    KHR,
    KRW,
    KWD,
    KYD,
    KZT,
    LAK,
    LBP,
    LKR,
    LRD,
    LSL,
    MAD,
    MDL,
    MKD,
    MMK,
    MNT,
    MOP,
    MUR,
    MVR,
    MWK,
    MXN,
    MYR,
    NAD,
    NGN,
    NIO,
    NOK,
    NPR,
    NZD,
    OMR,
    PEN,
    PGK,
    PHP,
    PKR,
    PLN,
    QAR,
    RON,
    RUB,
    SAR,
    SCR,
    SEK,
    SGD,
    SLL,
    SOS,
    SSP,
    SVC,
    SZL,
    THB,
    TRY,
    TTD,
    TWD,
    TZS,
    #[default]
    USD,
    UYU,
    UZS,
    YER,
    ZAR,
}

#[derive(
    Clone,
    Copy,
    Debug,
    Eq,
    PartialEq,
    serde::Deserialize,
    serde::Serialize,
    strum::Display,
    strum::EnumString,
    frunk::LabelledGeneric,
)]
#[serde(rename_all = "snake_case")]
#[strum(serialize_all = "snake_case")]
pub enum EventType {
    PaymentSucceeded,
    PaymentFailed,
    PaymentProcessing,
    ActionRequired,
    RefundSucceeded,
    RefundFailed,
    DisputeOpened,
    DisputeExpired,
    DisputeAccepted,
    DisputeCancelled,
    DisputeChallenged,
    DisputeWon,
    DisputeLost,
}

#[derive(
    Clone,
    Copy,
    Debug,
    Default,
    Eq,
    PartialEq,
    ToSchema,
    serde::Deserialize,
    serde::Serialize,
    strum::Display,
    strum::EnumString,
    frunk::LabelledGeneric,
)]
#[serde(rename_all = "snake_case")]
#[strum(serialize_all = "snake_case")]
pub enum IntentStatus {
    Succeeded,
    Failed,
    Cancelled,
    Processing,
    RequiresCustomerAction,
    RequiresMerchantAction,
    RequiresPaymentMethod,
    #[default]
    RequiresConfirmation,
    RequiresCapture,
}

#[derive(
    Clone,
    Copy,
    Debug,
    Default,
    Eq,
    PartialEq,
    serde::Deserialize,
    serde::Serialize,
    strum::Display,
    strum::EnumString,
    frunk::LabelledGeneric,
    ToSchema,
)]
#[serde(rename_all = "snake_case")]
#[strum(serialize_all = "snake_case")]
pub enum FutureUsage {
    #[default]
    OffSession,
    OnSession,
}

#[derive(
    Clone,
    Copy,
    Debug,
    Eq,
    Hash,
    PartialEq,
    serde::Deserialize,
    serde::Serialize,
    strum::Display,
    strum::EnumString,
    frunk::LabelledGeneric,
    ToSchema,
)]
#[strum(serialize_all = "snake_case")]
#[serde(rename_all = "snake_case")]
pub enum PaymentMethodIssuerCode {
    JpHdfc,
    JpIcici,
    JpGooglepay,
    JpApplepay,
    JpPhonepay,
    JpWechat,
    JpSofort,
    JpGiropay,
    JpSepa,
    JpBacs,
}

#[derive(
    Eq,
    PartialEq,
    Hash,
    Copy,
    Clone,
    Debug,
    serde::Serialize,
    serde::Deserialize,
    strum::Display,
    ToSchema,
    Default,
    frunk::LabelledGeneric,
)]
#[serde(rename_all = "snake_case")]
pub enum PaymentExperience {
    /// The URL to which the customer needs to be redirected for completing the payment.
    #[default]
    RedirectToUrl,
    /// Contains the data for invoking the sdk client for completing the payment.
    InvokeSdkClient,
    /// The QR code data to be displayed to the customer.
    DisplayQrCode,
    /// Contains data to finish one click payment.
    OneClick,
    /// Redirect customer to link wallet
    LinkWallet,
    /// Contains the data for invoking the sdk client for completing the payment.
    InvokePaymentApp,
}

#[derive(
    Clone,
    Copy,
    Debug,
    Eq,
    Hash,
    PartialEq,
    serde::Deserialize,
    serde::Serialize,
    strum::Display,
    strum::EnumString,
    ToSchema,
    frunk::LabelledGeneric,
)]
#[serde(rename_all = "snake_case")]
#[strum(serialize_all = "snake_case")]
pub enum PaymentMethodType {
    Ach,
    Affirm,
    AfterpayClearpay,
    AliPay,
    AliPayHk,
    ApplePay,
    Bacs,
    BancontactCard,
    Becs,
    Blik,
    #[serde(rename = "classic")]
    ClassicReward,
    Credit,
    CryptoCurrency,
    Debit,
    Eps,
<<<<<<< HEAD
    Gcash,
=======
    Evoucher,
>>>>>>> 5128bb73
    Giropay,
    GooglePay,
    GoPay,
    Ideal,
    Interac,
    KakaoPay,
    Klarna,
    MbWay,
    MobilePay,
    OnlineBankingCzechRepublic,
    OnlineBankingFinland,
    OnlineBankingPoland,
    OnlineBankingSlovakia,
    PayBright,
    Paypal,
    Przelewy24,
    SamsungPay,
    Sepa,
    Sofort,
    Swish,
    Trustly,
    UpiCollect,
    Walley,
    WeChatPay,
}

#[derive(
    Clone,
    Copy,
    Debug,
    Default,
    Eq,
    Hash,
    PartialEq,
    serde::Deserialize,
    serde::Serialize,
    strum::Display,
    strum::EnumString,
    ToSchema,
    frunk::LabelledGeneric,
)]
#[serde(rename_all = "snake_case")]
#[strum(serialize_all = "snake_case")]
pub enum PaymentMethod {
    #[default]
    Card,
    PayLater,
    Wallet,
    BankRedirect,
    BankTransfer,
    Crypto,
    BankDebit,
    Reward,
    Upi,
}

#[derive(
    Clone,
    Copy,
    Debug,
    Eq,
    Hash,
    PartialEq,
    ToSchema,
    serde::Deserialize,
    serde::Serialize,
    strum::Display,
    strum::EnumString,
)]
#[serde(rename_all = "lowercase")]
#[strum(serialize_all = "lowercase")]
pub enum WalletIssuer {
    GooglePay,
    ApplePay,
    Paypal,
}

#[derive(
    Clone,
    Copy,
    Debug,
    Default,
    Eq,
    Hash,
    PartialEq,
    strum::Display,
    strum::EnumString,
    frunk::LabelledGeneric,
    serde::Deserialize,
    serde::Serialize,
)]
#[strum(serialize_all = "snake_case")]
pub enum RefundStatus {
    Failure,
    ManualReview,
    #[default]
    Pending,
    Success,
    TransactionFailure,
}

#[derive(
    Clone,
    Copy,
    Debug,
    Eq,
    PartialEq,
    serde::Deserialize,
    serde::Serialize,
    strum::Display,
    strum::EnumString,
    ToSchema,
    frunk::LabelledGeneric,
)]

/// The routing algorithm to be used to process the incoming request from merchant to outgoing payment processor or payment method. The default is 'Custom'
#[schema(example = "custom")]
#[serde(rename_all = "snake_case")]
#[strum(serialize_all = "snake_case")]
pub enum RoutingAlgorithm {
    RoundRobin,
    MaxConversion,
    MinCost,
    Custom,
}

/// The status of the mandate, which indicates whether it can be used to initiate a payment
#[derive(
    Clone,
    Copy,
    Debug,
    Eq,
    PartialEq,
    Default,
    serde::Deserialize,
    serde::Serialize,
    strum::Display,
    strum::EnumString,
    frunk::LabelledGeneric,
    ToSchema,
)]
#[serde(rename_all = "snake_case")]
#[strum(serialize_all = "snake_case")]
pub enum MandateStatus {
    #[default]
    Active,
    Inactive,
    Pending,
    Revoked,
}

#[derive(
    Clone,
    Copy,
    Debug,
    Eq,
    PartialEq,
    ToSchema,
    serde::Deserialize,
    serde::Serialize,
    strum::Display,
    strum::EnumString,
    frunk::LabelledGeneric,
    Hash,
)]
#[serde(rename_all = "snake_case")]
#[strum(serialize_all = "snake_case")]
pub enum Connector {
    Aci,
    Adyen,
    Airwallex,
    Authorizedotnet,
    Bitpay,
    Bluesnap,
    Braintree,
    Cashtocode,
    Checkout,
    Coinbase,
    Cryptopay,
    Cybersource,
    Iatapay,
    #[cfg(feature = "dummy_connector")]
    #[serde(rename = "phonypay")]
    #[strum(serialize = "phonypay")]
    DummyConnector1,
    #[cfg(feature = "dummy_connector")]
    #[serde(rename = "fauxpay")]
    #[strum(serialize = "fauxpay")]
    DummyConnector2,
    #[cfg(feature = "dummy_connector")]
    #[serde(rename = "pretendpay")]
    #[strum(serialize = "pretendpay")]
    DummyConnector3,
    Bambora,
    Dlocal,
    Fiserv,
    Forte,
    Globalpay,
    Klarna,
    Mollie,
    Multisafepay,
    Nexinets,
    Nmi,
    Noon,
    Nuvei,
    // Opayo, added as template code for future usage
    Opennode,
    // Payeezy, As psync and rsync are not supported by this connector, it is added as template code for future usage
    // Payme,
    Paypal,
    Payu,
    Rapyd,
    Shift4,
    Stripe,
    Trustpay,
    Worldline,
    Worldpay,
    Zen,
}

impl Connector {
    pub fn supports_access_token(&self, payment_method: PaymentMethod) -> bool {
        matches!(
            (self, payment_method),
            (Self::Airwallex, _)
                | (Self::Globalpay, _)
                | (Self::Paypal, _)
                | (Self::Payu, _)
                | (Self::Trustpay, PaymentMethod::BankRedirect)
                | (Self::Iatapay, _)
        )
    }
    pub fn supports_file_storage_module(&self) -> bool {
        matches!(self, Self::Stripe | Self::Checkout)
    }
    pub fn requires_defend_dispute(&self) -> bool {
        matches!(self, Self::Checkout)
    }
}

#[derive(
    Clone,
    Copy,
    Debug,
    Eq,
    Hash,
    PartialEq,
    serde::Serialize,
    serde::Deserialize,
    strum::Display,
    strum::EnumString,
    frunk::LabelledGeneric,
)]
#[serde(rename_all = "snake_case")]
#[strum(serialize_all = "snake_case")]
pub enum RoutableConnectors {
    #[cfg(feature = "dummy_connector")]
    #[serde(rename = "phonypay")]
    #[strum(serialize = "phonypay")]
    DummyConnector1,
    #[cfg(feature = "dummy_connector")]
    #[serde(rename = "fauxpay")]
    #[strum(serialize = "fauxpay")]
    DummyConnector2,
    #[cfg(feature = "dummy_connector")]
    #[serde(rename = "pretendpay")]
    #[strum(serialize = "pretendpay")]
    DummyConnector3,
    Aci,
    Adyen,
    Airwallex,
    Authorizedotnet,
    Bitpay,
    Bambora,
    Bluesnap,
    Braintree,
    Cashtocode,
    Checkout,
    Coinbase,
    Cryptopay,
    Cybersource,
    Dlocal,
    Fiserv,
    Forte,
    Globalpay,
    Iatapay,
    Klarna,
    Mollie,
    Multisafepay,
    Nexinets,
    Nmi,
    Noon,
    Nuvei,
    // Opayo, added as template code for future usage
    Opennode,
    // Payeezy, As psync and rsync are not supported by this connector, it is added as template code for future usage
    // Payme,
    Paypal,
    Payu,
    Rapyd,
    Shift4,
    Stripe,
    Trustpay,
    Worldline,
    Worldpay,
    Zen,
}

/// Name of banks supported by Hyperswitch
#[derive(
    Clone,
    Copy,
    Debug,
    Eq,
    Hash,
    PartialEq,
    serde::Deserialize,
    serde::Serialize,
    strum::Display,
    strum::EnumString,
    frunk::LabelledGeneric,
    ToSchema,
)]
#[strum(serialize_all = "snake_case")]
#[serde(rename_all = "snake_case")]
pub enum BankNames {
    AmericanExpress,
    BankOfAmerica,
    Barclays,
    BlikPSP,
    CapitalOne,
    Chase,
    Citi,
    Discover,
    NavyFederalCreditUnion,
    PentagonFederalCreditUnion,
    SynchronyBank,
    WellsFargo,
    AbnAmro,
    AsnBank,
    Bunq,
    Handelsbanken,
    Ing,
    Knab,
    Moneyou,
    Rabobank,
    Regiobank,
    Revolut,
    SnsBank,
    TriodosBank,
    VanLanschot,
    ArzteUndApothekerBank,
    AustrianAnadiBankAg,
    BankAustria,
    Bank99Ag,
    BankhausCarlSpangler,
    BankhausSchelhammerUndSchatteraAg,
    BankMillennium,
    BankPEKAOSA,
    BawagPskAg,
    BksBankAg,
    BrullKallmusBankAg,
    BtvVierLanderBank,
    CapitalBankGraweGruppeAg,
    CeskaSporitelna,
    Dolomitenbank,
    EasybankAg,
    EPlatbyVUB,
    ErsteBankUndSparkassen,
    FrieslandBank,
    HypoAlpeadriabankInternationalAg,
    HypoNoeLbFurNiederosterreichUWien,
    HypoOberosterreichSalzburgSteiermark,
    HypoTirolBankAg,
    HypoVorarlbergBankAg,
    HypoBankBurgenlandAktiengesellschaft,
    KomercniBanka,
    MBank,
    MarchfelderBank,
    OberbankAg,
    OsterreichischeArzteUndApothekerbank,
    PayWithING,
    PlaceZIPKO,
    PlatnoscOnlineKartaPlatnicza,
    PosojilnicaBankEGen,
    PostovaBanka,
    RaiffeisenBankengruppeOsterreich,
    SchelhammerCapitalBankAg,
    SchoellerbankAg,
    SpardaBankWien,
    SporoPay,
    SantanderPrzelew24,
    TatraPay,
    Viamo,
    VolksbankGruppe,
    VolkskreditbankAg,
    VrBankBraunau,
    PayWithAliorBank,
    BankiSpoldzielcze,
    PayWithInteligo,
    BNPParibasPoland,
    BankNowySA,
    CreditAgricole,
    PayWithBOS,
    PayWithCitiHandlowy,
    PayWithPlusBank,
    ToyotaBank,
    VeloBank,
    ETransferPocztowy24,
    PlusBank,
    EtransferPocztowy24,
    BankiSpbdzielcze,
    BankNowyBfgSa,
    GetinBank,
    Blik,
    NoblePay,
    IdeaBank,
    EnveloBank,
    NestPrzelew,
    MbankMtransfer,
    Inteligo,
    PbacZIpko,
    BnpParibas,
    BankPekaoSa,
    VolkswagenBank,
    AliorBank,
    Boz,
}

#[derive(
    Clone,
    Debug,
    Eq,
    Hash,
    PartialEq,
    serde::Deserialize,
    serde::Serialize,
    strum::Display,
    strum::EnumString,
    frunk::LabelledGeneric,
    ToSchema,
)]
pub enum CardNetwork {
    Visa,
    Mastercard,
    AmericanExpress,
    JCB,
    DinersClub,
    Discover,
    CartesBancaires,
    UnionPay,
    Interac,
    RuPay,
    Maestro,
}

#[derive(
    Clone,
    Default,
    Debug,
    Eq,
    Hash,
    PartialEq,
    serde::Deserialize,
    serde::Serialize,
    strum::Display,
    strum::EnumString,
    frunk::LabelledGeneric,
    ToSchema,
)]
#[serde(rename_all = "snake_case")]
pub enum DisputeStage {
    PreDispute,
    #[default]
    Dispute,
    PreArbitration,
}

#[derive(
    Clone,
    Debug,
    Default,
    Eq,
    Hash,
    PartialEq,
    serde::Deserialize,
    serde::Serialize,
    strum::Display,
    strum::EnumString,
    frunk::LabelledGeneric,
    ToSchema,
)]
#[serde(rename_all = "snake_case")]
pub enum DisputeStatus {
    #[default]
    DisputeOpened,
    DisputeExpired,
    DisputeAccepted,
    DisputeCancelled,
    DisputeChallenged,
    // dispute has been successfully challenged by the merchant
    DisputeWon,
    // dispute has been unsuccessfully challenged
    DisputeLost,
}

#[derive(
    Clone,
    Debug,
    serde::Deserialize,
    serde::Serialize,
    strum::Display,
    strum::EnumString,
    frunk::LabelledGeneric,
    ToSchema,
)]
#[strum(serialize_all = "snake_case")]
#[serde(rename_all = "snake_case")]
pub enum FrmAction {
    CancelTxn,
    AutoRefund,
    ManualReview,
}

#[derive(
    Clone,
    Debug,
    serde::Deserialize,
    serde::Serialize,
    strum::Display,
    strum::EnumString,
    frunk::LabelledGeneric,
    ToSchema,
)]
#[strum(serialize_all = "snake_case")]
#[serde(rename_all = "snake_case")]
pub enum FrmPreferredFlowTypes {
    Pre,
    Post,
}
#[derive(Debug, Eq, PartialEq, Clone, serde::Serialize, serde::Deserialize)]
pub struct UnresolvedResponseReason {
    pub code: String,
    /// A message to merchant to give hint on next action he/she should do to resolve
    pub message: String,
}<|MERGE_RESOLUTION|>--- conflicted
+++ resolved
@@ -428,11 +428,8 @@
     CryptoCurrency,
     Debit,
     Eps,
-<<<<<<< HEAD
+    Evoucher,
     Gcash,
-=======
-    Evoucher,
->>>>>>> 5128bb73
     Giropay,
     GooglePay,
     GoPay,

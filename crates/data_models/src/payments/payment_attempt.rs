use api_models::enums::Connector;
use common_enums as storage_enums;
use serde::{Deserialize, Serialize};
use time::PrimitiveDateTime;

use super::PaymentIntent;
use crate::{errors, mandates::MandateDataType, ForeignIDRef};

#[async_trait::async_trait]
pub trait PaymentAttemptInterface {
    async fn insert_payment_attempt(
        &self,
        payment_attempt: PaymentAttemptNew,
        storage_scheme: storage_enums::MerchantStorageScheme,
    ) -> error_stack::Result<PaymentAttempt, errors::StorageError>;

    async fn update_payment_attempt_with_attempt_id(
        &self,
        this: PaymentAttempt,
        payment_attempt: PaymentAttemptUpdate,
        storage_scheme: storage_enums::MerchantStorageScheme,
    ) -> error_stack::Result<PaymentAttempt, errors::StorageError>;

    async fn find_payment_attempt_by_connector_transaction_id_payment_id_merchant_id(
        &self,
        connector_transaction_id: &str,
        payment_id: &str,
        merchant_id: &str,
        storage_scheme: storage_enums::MerchantStorageScheme,
    ) -> error_stack::Result<PaymentAttempt, errors::StorageError>;

    async fn find_payment_attempt_last_successful_attempt_by_payment_id_merchant_id(
        &self,
        payment_id: &str,
        merchant_id: &str,
        storage_scheme: storage_enums::MerchantStorageScheme,
    ) -> error_stack::Result<PaymentAttempt, errors::StorageError>;

    async fn find_payment_attempt_by_merchant_id_connector_txn_id(
        &self,
        merchant_id: &str,
        connector_txn_id: &str,
        storage_scheme: storage_enums::MerchantStorageScheme,
    ) -> error_stack::Result<PaymentAttempt, errors::StorageError>;

    async fn find_payment_attempt_by_payment_id_merchant_id_attempt_id(
        &self,
        payment_id: &str,
        merchant_id: &str,
        attempt_id: &str,
        storage_scheme: storage_enums::MerchantStorageScheme,
    ) -> error_stack::Result<PaymentAttempt, errors::StorageError>;

    async fn find_payment_attempt_by_attempt_id_merchant_id(
        &self,
        attempt_id: &str,
        merchant_id: &str,
        storage_scheme: storage_enums::MerchantStorageScheme,
    ) -> error_stack::Result<PaymentAttempt, errors::StorageError>;

    async fn find_payment_attempt_by_preprocessing_id_merchant_id(
        &self,
        preprocessing_id: &str,
        merchant_id: &str,
        storage_scheme: storage_enums::MerchantStorageScheme,
    ) -> error_stack::Result<PaymentAttempt, errors::StorageError>;

    async fn find_attempts_by_merchant_id_payment_id(
        &self,
        merchant_id: &str,
        payment_id: &str,
        storage_scheme: storage_enums::MerchantStorageScheme,
    ) -> error_stack::Result<Vec<PaymentAttempt>, errors::StorageError>;

    async fn get_filters_for_payments(
        &self,
        pi: &[PaymentIntent],
        merchant_id: &str,
        storage_scheme: storage_enums::MerchantStorageScheme,
    ) -> error_stack::Result<PaymentListFilters, errors::StorageError>;

    #[allow(clippy::too_many_arguments)]
    async fn get_total_count_of_filtered_payment_attempts(
        &self,
        merchant_id: &str,
        active_attempt_ids: &[String],
        connector: Option<Vec<Connector>>,
        payment_method: Option<Vec<storage_enums::PaymentMethod>>,
        payment_method_type: Option<Vec<storage_enums::PaymentMethodType>>,
        authentication_type: Option<Vec<storage_enums::AuthenticationType>>,
        storage_scheme: storage_enums::MerchantStorageScheme,
    ) -> error_stack::Result<i64, errors::StorageError>;
}

#[derive(Clone, Debug, Eq, PartialEq, Serialize, Deserialize)]
pub struct PaymentAttempt {
    pub id: i32,
    pub payment_id: String,
    pub merchant_id: String,
    pub attempt_id: String,
    pub status: storage_enums::AttemptStatus,
    pub amount: i64,
    pub currency: Option<storage_enums::Currency>,
    pub save_to_locker: Option<bool>,
    pub connector: Option<String>,
    pub error_message: Option<String>,
    pub offer_amount: Option<i64>,
    pub surcharge_amount: Option<i64>,
    pub tax_amount: Option<i64>,
    pub payment_method_id: Option<String>,
    pub payment_method: Option<storage_enums::PaymentMethod>,
    pub connector_transaction_id: Option<String>,
    pub capture_method: Option<storage_enums::CaptureMethod>,
    #[serde(default, with = "common_utils::custom_serde::iso8601::option")]
    pub capture_on: Option<PrimitiveDateTime>,
    pub confirm: bool,
    pub authentication_type: Option<storage_enums::AuthenticationType>,
    #[serde(with = "common_utils::custom_serde::iso8601")]
    pub created_at: PrimitiveDateTime,
    #[serde(with = "common_utils::custom_serde::iso8601")]
    pub modified_at: PrimitiveDateTime,
    #[serde(default, with = "common_utils::custom_serde::iso8601::option")]
    pub last_synced: Option<PrimitiveDateTime>,
    pub cancellation_reason: Option<String>,
    pub amount_to_capture: Option<i64>,
    pub mandate_id: Option<String>,
    pub browser_info: Option<serde_json::Value>,
    pub error_code: Option<String>,
    pub payment_token: Option<String>,
    pub connector_metadata: Option<serde_json::Value>,
    pub payment_experience: Option<storage_enums::PaymentExperience>,
    pub payment_method_type: Option<storage_enums::PaymentMethodType>,
    pub payment_method_data: Option<serde_json::Value>,
    pub business_sub_label: Option<String>,
    pub straight_through_algorithm: Option<serde_json::Value>,
    pub preprocessing_step_id: Option<String>,
    // providing a location to store mandate details intermediately for transaction
    pub mandate_details: Option<MandateDataType>,
    pub error_reason: Option<String>,
    pub multiple_capture_count: Option<i16>,
    // reference to the payment at connector side
    pub connector_response_reference_id: Option<String>,
    pub amount_capturable: i64,
    pub updated_by: String,
    pub authentication_data: Option<serde_json::Value>,
    pub encoded_data: Option<String>,
}

#[derive(Clone, Debug, Eq, PartialEq)]
pub struct PaymentListFilters {
    pub connector: Vec<String>,
    pub currency: Vec<storage_enums::Currency>,
    pub status: Vec<storage_enums::IntentStatus>,
    pub payment_method: Vec<storage_enums::PaymentMethod>,
    pub payment_method_type: Vec<storage_enums::PaymentMethodType>,
    pub authentication_type: Vec<storage_enums::AuthenticationType>,
}

#[derive(Clone, Debug, Default, Serialize, Deserialize)]
pub struct PaymentAttemptNew {
    pub payment_id: String,
    pub merchant_id: String,
    pub attempt_id: String,
    pub status: storage_enums::AttemptStatus,
    pub amount: i64,
    pub currency: Option<storage_enums::Currency>,
    // pub auto_capture: Option<bool>,
    pub save_to_locker: Option<bool>,
    pub connector: Option<String>,
    pub error_message: Option<String>,
    pub offer_amount: Option<i64>,
    pub surcharge_amount: Option<i64>,
    pub tax_amount: Option<i64>,
    pub payment_method_id: Option<String>,
    pub payment_method: Option<storage_enums::PaymentMethod>,
    pub capture_method: Option<storage_enums::CaptureMethod>,
    #[serde(default, with = "common_utils::custom_serde::iso8601::option")]
    pub capture_on: Option<PrimitiveDateTime>,
    pub confirm: bool,
    pub authentication_type: Option<storage_enums::AuthenticationType>,
    #[serde(default, with = "common_utils::custom_serde::iso8601::option")]
    pub created_at: Option<PrimitiveDateTime>,
    #[serde(default, with = "common_utils::custom_serde::iso8601::option")]
    pub modified_at: Option<PrimitiveDateTime>,
    #[serde(default, with = "common_utils::custom_serde::iso8601::option")]
    pub last_synced: Option<PrimitiveDateTime>,
    pub cancellation_reason: Option<String>,
    pub amount_to_capture: Option<i64>,
    pub mandate_id: Option<String>,
    pub browser_info: Option<serde_json::Value>,
    pub payment_token: Option<String>,
    pub error_code: Option<String>,
    pub connector_metadata: Option<serde_json::Value>,
    pub payment_experience: Option<storage_enums::PaymentExperience>,
    pub payment_method_type: Option<storage_enums::PaymentMethodType>,
    pub payment_method_data: Option<serde_json::Value>,
    pub business_sub_label: Option<String>,
    pub straight_through_algorithm: Option<serde_json::Value>,
    pub preprocessing_step_id: Option<String>,
    pub mandate_details: Option<MandateDataType>,
    pub error_reason: Option<String>,
    pub connector_response_reference_id: Option<String>,
    pub multiple_capture_count: Option<i16>,
    pub amount_capturable: i64,
    pub updated_by: String,
    pub authentication_data: Option<serde_json::Value>,
    pub encoded_data: Option<String>,
}

#[derive(Debug, Clone, Serialize, Deserialize)]
pub enum PaymentAttemptUpdate {
    Update {
        amount: i64,
        currency: storage_enums::Currency,
        status: storage_enums::AttemptStatus,
        authentication_type: Option<storage_enums::AuthenticationType>,
        payment_method: Option<storage_enums::PaymentMethod>,
        payment_token: Option<String>,
        payment_method_data: Option<serde_json::Value>,
        payment_method_type: Option<storage_enums::PaymentMethodType>,
        payment_experience: Option<storage_enums::PaymentExperience>,
        business_sub_label: Option<String>,
        amount_to_capture: Option<i64>,
        capture_method: Option<storage_enums::CaptureMethod>,
        updated_by: String,
    },
    UpdateTrackers {
        payment_token: Option<String>,
        connector: Option<String>,
        straight_through_algorithm: Option<serde_json::Value>,
        amount_capturable: Option<i64>,
        updated_by: String,
    },
    AuthenticationTypeUpdate {
        authentication_type: storage_enums::AuthenticationType,
        updated_by: String,
    },
    ConfirmUpdate {
        amount: i64,
        currency: storage_enums::Currency,
        status: storage_enums::AttemptStatus,
        authentication_type: Option<storage_enums::AuthenticationType>,
        payment_method: Option<storage_enums::PaymentMethod>,
        browser_info: Option<serde_json::Value>,
        connector: Option<String>,
        payment_token: Option<String>,
        payment_method_data: Option<serde_json::Value>,
        payment_method_type: Option<storage_enums::PaymentMethodType>,
        payment_experience: Option<storage_enums::PaymentExperience>,
        business_sub_label: Option<String>,
        straight_through_algorithm: Option<serde_json::Value>,
        error_code: Option<Option<String>>,
        error_message: Option<Option<String>>,
        amount_capturable: Option<i64>,
        surcharge_amount: Option<i64>,
        tax_amount: Option<i64>,
        updated_by: String,
    },
    RejectUpdate {
        status: storage_enums::AttemptStatus,
        error_code: Option<Option<String>>,
        error_message: Option<Option<String>>,
        updated_by: String,
    },
    VoidUpdate {
        status: storage_enums::AttemptStatus,
        cancellation_reason: Option<String>,
        updated_by: String,
    },
    ResponseUpdate {
        status: storage_enums::AttemptStatus,
        connector: Option<String>,
        connector_transaction_id: Option<String>,
        authentication_type: Option<storage_enums::AuthenticationType>,
        payment_method_id: Option<Option<String>>,
        mandate_id: Option<String>,
        connector_metadata: Option<serde_json::Value>,
        payment_token: Option<String>,
        error_code: Option<Option<String>>,
        error_message: Option<Option<String>>,
        error_reason: Option<Option<String>>,
        connector_response_reference_id: Option<String>,
        amount_capturable: Option<i64>,
        updated_by: String,
    },
    UnresolvedResponseUpdate {
        status: storage_enums::AttemptStatus,
        connector: Option<String>,
        connector_transaction_id: Option<String>,
        payment_method_id: Option<Option<String>>,
        error_code: Option<Option<String>>,
        error_message: Option<Option<String>>,
        error_reason: Option<Option<String>>,
        connector_response_reference_id: Option<String>,
        updated_by: String,
    },
    StatusUpdate {
        status: storage_enums::AttemptStatus,
        updated_by: String,
    },
    ErrorUpdate {
        connector: Option<String>,
        status: storage_enums::AttemptStatus,
        error_code: Option<Option<String>>,
        error_message: Option<Option<String>>,
        error_reason: Option<Option<String>>,
        amount_capturable: Option<i64>,
        updated_by: String,
    },
    MultipleCaptureCountUpdate {
        multiple_capture_count: i16,
        updated_by: String,
    },
    AmountToCaptureUpdate {
        status: storage_enums::AttemptStatus,
        amount_capturable: i64,
        updated_by: String,
    },
    PreprocessingUpdate {
        status: storage_enums::AttemptStatus,
        payment_method_id: Option<Option<String>>,
        connector_metadata: Option<serde_json::Value>,
        preprocessing_step_id: Option<String>,
        connector_transaction_id: Option<String>,
        connector_response_reference_id: Option<String>,
        updated_by: String,
    },
<<<<<<< HEAD
    SurchargeMetadataUpdate {
        surcharge_metadata: Option<serde_json::Value>,
        updated_by: String,
    },
    ConnectorResponse {
        authentication_data: Option<serde_json::Value>,
        encoded_data: Option<String>,
        connector_transaction_id: Option<String>,
        connector: Option<String>,
        updated_by: String,
    },
=======
>>>>>>> adad77f0
}

impl ForeignIDRef for PaymentAttempt {
    fn foreign_id(&self) -> String {
        self.attempt_id.clone()
    }
}<|MERGE_RESOLUTION|>--- conflicted
+++ resolved
@@ -325,11 +325,6 @@
         connector_response_reference_id: Option<String>,
         updated_by: String,
     },
-<<<<<<< HEAD
-    SurchargeMetadataUpdate {
-        surcharge_metadata: Option<serde_json::Value>,
-        updated_by: String,
-    },
     ConnectorResponse {
         authentication_data: Option<serde_json::Value>,
         encoded_data: Option<String>,
@@ -337,8 +332,6 @@
         connector: Option<String>,
         updated_by: String,
     },
-=======
->>>>>>> adad77f0
 }
 
 impl ForeignIDRef for PaymentAttempt {

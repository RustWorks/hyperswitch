// @generated automatically by Diesel CLI.

diesel::table! {
    use diesel::sql_types::*;
    use crate::enums::diesel_exports::*;

    address (address_id) {
        id -> Nullable<Int4>,
        #[max_length = 64]
        address_id -> Varchar,
        #[max_length = 128]
        city -> Nullable<Varchar>,
        country -> Nullable<CountryAlpha2>,
        line1 -> Nullable<Bytea>,
        line2 -> Nullable<Bytea>,
        line3 -> Nullable<Bytea>,
        state -> Nullable<Bytea>,
        zip -> Nullable<Bytea>,
        first_name -> Nullable<Bytea>,
        last_name -> Nullable<Bytea>,
        phone_number -> Nullable<Bytea>,
        #[max_length = 8]
        country_code -> Nullable<Varchar>,
        created_at -> Timestamp,
        modified_at -> Timestamp,
        #[max_length = 64]
        customer_id -> Varchar,
        #[max_length = 64]
        merchant_id -> Varchar,
        #[max_length = 64]
        payment_id -> Nullable<Varchar>,
        #[max_length = 32]
        updated_by -> Varchar,
    }
}

diesel::table! {
    use diesel::sql_types::*;
    use crate::enums::diesel_exports::*;

    api_keys (key_id) {
        #[max_length = 64]
        key_id -> Varchar,
        #[max_length = 64]
        merchant_id -> Varchar,
        #[max_length = 64]
        name -> Varchar,
        #[max_length = 256]
        description -> Nullable<Varchar>,
        #[max_length = 128]
        hashed_api_key -> Varchar,
        #[max_length = 16]
        prefix -> Varchar,
        created_at -> Timestamp,
        expires_at -> Nullable<Timestamp>,
        last_used -> Nullable<Timestamp>,
    }
}

diesel::table! {
    use diesel::sql_types::*;
    use crate::enums::diesel_exports::*;

    business_profile (profile_id) {
        #[max_length = 64]
        profile_id -> Varchar,
        #[max_length = 64]
        merchant_id -> Varchar,
        #[max_length = 64]
        profile_name -> Varchar,
        created_at -> Timestamp,
        modified_at -> Timestamp,
        return_url -> Nullable<Text>,
        enable_payment_response_hash -> Bool,
        #[max_length = 255]
        payment_response_hash_key -> Nullable<Varchar>,
        redirect_to_merchant_with_http_post -> Bool,
        webhook_details -> Nullable<Json>,
        metadata -> Nullable<Json>,
        routing_algorithm -> Nullable<Json>,
        intent_fulfillment_time -> Nullable<Int8>,
        frm_routing_algorithm -> Nullable<Jsonb>,
        payout_routing_algorithm -> Nullable<Jsonb>,
        is_recon_enabled -> Bool,
        applepay_verified_domains -> Nullable<Array<Nullable<Text>>>,
    }
}

diesel::table! {
    use diesel::sql_types::*;
    use crate::enums::diesel_exports::*;

    captures (capture_id) {
        #[max_length = 64]
        capture_id -> Varchar,
        #[max_length = 64]
        payment_id -> Varchar,
        #[max_length = 64]
        merchant_id -> Varchar,
        status -> CaptureStatus,
        amount -> Int8,
        currency -> Nullable<Currency>,
        #[max_length = 255]
        connector -> Varchar,
        #[max_length = 255]
        error_message -> Nullable<Varchar>,
        #[max_length = 255]
        error_code -> Nullable<Varchar>,
        #[max_length = 255]
        error_reason -> Nullable<Varchar>,
        tax_amount -> Nullable<Int8>,
        created_at -> Timestamp,
        modified_at -> Timestamp,
        #[max_length = 64]
        authorized_attempt_id -> Varchar,
        #[max_length = 128]
        connector_capture_id -> Nullable<Varchar>,
        capture_sequence -> Int2,
        #[max_length = 128]
        connector_response_reference_id -> Nullable<Varchar>,
    }
}

diesel::table! {
    use diesel::sql_types::*;
    use crate::enums::diesel_exports::*;

    cards_info (card_iin) {
        #[max_length = 16]
        card_iin -> Varchar,
        card_issuer -> Nullable<Text>,
        card_network -> Nullable<Text>,
        card_type -> Nullable<Text>,
        card_subtype -> Nullable<Text>,
        card_issuing_country -> Nullable<Text>,
        #[max_length = 32]
        bank_code_id -> Nullable<Varchar>,
        #[max_length = 32]
        bank_code -> Nullable<Varchar>,
        #[max_length = 32]
        country_code -> Nullable<Varchar>,
        date_created -> Timestamp,
        last_updated -> Nullable<Timestamp>,
        last_updated_provider -> Nullable<Text>,
    }
}

diesel::table! {
    use diesel::sql_types::*;
    use crate::enums::diesel_exports::*;

    configs (key) {
        id -> Int4,
        #[max_length = 255]
        key -> Varchar,
        config -> Text,
    }
}

diesel::table! {
    use diesel::sql_types::*;
    use crate::enums::diesel_exports::*;

    connector_response (id) {
        id -> Int4,
        #[max_length = 64]
        payment_id -> Varchar,
        #[max_length = 64]
        merchant_id -> Varchar,
        #[max_length = 64]
        attempt_id -> Varchar,
        created_at -> Timestamp,
        modified_at -> Timestamp,
        #[max_length = 64]
        connector_name -> Nullable<Varchar>,
        #[max_length = 128]
        connector_transaction_id -> Nullable<Varchar>,
        authentication_data -> Nullable<Json>,
        encoded_data -> Nullable<Text>,
        #[max_length = 32]
        updated_by -> Varchar,
    }
}

diesel::table! {
    use diesel::sql_types::*;
    use crate::enums::diesel_exports::*;

    customers (customer_id, merchant_id) {
        id -> Int4,
        #[max_length = 64]
        customer_id -> Varchar,
        #[max_length = 64]
        merchant_id -> Varchar,
        name -> Nullable<Bytea>,
        email -> Nullable<Bytea>,
        phone -> Nullable<Bytea>,
        #[max_length = 8]
        phone_country_code -> Nullable<Varchar>,
        #[max_length = 255]
        description -> Nullable<Varchar>,
        created_at -> Timestamp,
        metadata -> Nullable<Json>,
        connector_customer -> Nullable<Jsonb>,
        modified_at -> Timestamp,
        #[max_length = 64]
        address_id -> Nullable<Varchar>,
    }
}

diesel::table! {
    use diesel::sql_types::*;
    use crate::enums::diesel_exports::*;

    dispute (id) {
        id -> Int4,
        #[max_length = 64]
        dispute_id -> Varchar,
        #[max_length = 255]
        amount -> Varchar,
        #[max_length = 255]
        currency -> Varchar,
        dispute_stage -> DisputeStage,
        dispute_status -> DisputeStatus,
        #[max_length = 64]
        payment_id -> Varchar,
        #[max_length = 64]
        attempt_id -> Varchar,
        #[max_length = 255]
        merchant_id -> Varchar,
        #[max_length = 255]
        connector_status -> Varchar,
        #[max_length = 255]
        connector_dispute_id -> Varchar,
        #[max_length = 255]
        connector_reason -> Nullable<Varchar>,
        #[max_length = 255]
        connector_reason_code -> Nullable<Varchar>,
        challenge_required_by -> Nullable<Timestamp>,
        connector_created_at -> Nullable<Timestamp>,
        connector_updated_at -> Nullable<Timestamp>,
        created_at -> Timestamp,
        modified_at -> Timestamp,
        #[max_length = 255]
        connector -> Varchar,
        evidence -> Jsonb,
        #[max_length = 64]
        profile_id -> Nullable<Varchar>,
        #[max_length = 32]
        merchant_connector_id -> Nullable<Varchar>,
    }
}

diesel::table! {
    use diesel::sql_types::*;
    use crate::enums::diesel_exports::*;

    events (id) {
        id -> Int4,
        #[max_length = 64]
        event_id -> Varchar,
        event_type -> EventType,
        event_class -> EventClass,
        is_webhook_notified -> Bool,
        #[max_length = 64]
        intent_reference_id -> Nullable<Varchar>,
        #[max_length = 64]
        primary_object_id -> Varchar,
        primary_object_type -> EventObjectType,
        created_at -> Timestamp,
    }
}

diesel::table! {
    use diesel::sql_types::*;
    use crate::enums::diesel_exports::*;

    file_metadata (file_id, merchant_id) {
        #[max_length = 64]
        file_id -> Varchar,
        #[max_length = 255]
        merchant_id -> Varchar,
        #[max_length = 255]
        file_name -> Nullable<Varchar>,
        file_size -> Int4,
        #[max_length = 255]
        file_type -> Varchar,
        #[max_length = 255]
        provider_file_id -> Nullable<Varchar>,
        #[max_length = 255]
        file_upload_provider -> Nullable<Varchar>,
        available -> Bool,
        created_at -> Timestamp,
        #[max_length = 255]
        connector_label -> Nullable<Varchar>,
        #[max_length = 64]
        profile_id -> Nullable<Varchar>,
        #[max_length = 32]
        merchant_connector_id -> Nullable<Varchar>,
    }
}

diesel::table! {
    use diesel::sql_types::*;
    use crate::enums::diesel_exports::*;

    fraud_check (frm_id, attempt_id, payment_id, merchant_id) {
        #[max_length = 64]
        frm_id -> Varchar,
        #[max_length = 64]
        payment_id -> Varchar,
        #[max_length = 64]
        merchant_id -> Varchar,
        #[max_length = 64]
        attempt_id -> Varchar,
        created_at -> Timestamp,
        #[max_length = 255]
        frm_name -> Varchar,
        #[max_length = 255]
        frm_transaction_id -> Nullable<Varchar>,
        frm_transaction_type -> FraudCheckType,
        frm_status -> FraudCheckStatus,
        frm_score -> Nullable<Int4>,
        frm_reason -> Nullable<Jsonb>,
        #[max_length = 255]
        frm_error -> Nullable<Varchar>,
        payment_details -> Nullable<Jsonb>,
        metadata -> Nullable<Jsonb>,
        modified_at -> Timestamp,
        #[max_length = 64]
        last_step -> Varchar,
    }
}

diesel::table! {
    use diesel::sql_types::*;
    use crate::enums::diesel_exports::*;

    locker_mock_up (id) {
        id -> Int4,
        #[max_length = 255]
        card_id -> Varchar,
        #[max_length = 255]
        external_id -> Varchar,
        #[max_length = 255]
        card_fingerprint -> Varchar,
        #[max_length = 255]
        card_global_fingerprint -> Varchar,
        #[max_length = 255]
        merchant_id -> Varchar,
        #[max_length = 255]
        card_number -> Varchar,
        #[max_length = 255]
        card_exp_year -> Varchar,
        #[max_length = 255]
        card_exp_month -> Varchar,
        #[max_length = 255]
        name_on_card -> Nullable<Varchar>,
        #[max_length = 255]
        nickname -> Nullable<Varchar>,
        #[max_length = 255]
        customer_id -> Nullable<Varchar>,
        duplicate -> Nullable<Bool>,
        #[max_length = 8]
        card_cvc -> Nullable<Varchar>,
        #[max_length = 64]
        payment_method_id -> Nullable<Varchar>,
        enc_card_data -> Nullable<Text>,
    }
}

diesel::table! {
    use diesel::sql_types::*;
    use crate::enums::diesel_exports::*;

    mandate (id) {
        id -> Int4,
        #[max_length = 64]
        mandate_id -> Varchar,
        #[max_length = 64]
        customer_id -> Varchar,
        #[max_length = 64]
        merchant_id -> Varchar,
        #[max_length = 64]
        payment_method_id -> Varchar,
        mandate_status -> MandateStatus,
        mandate_type -> MandateType,
        customer_accepted_at -> Nullable<Timestamp>,
        #[max_length = 64]
        customer_ip_address -> Nullable<Varchar>,
        #[max_length = 255]
        customer_user_agent -> Nullable<Varchar>,
        #[max_length = 128]
        network_transaction_id -> Nullable<Varchar>,
        #[max_length = 64]
        previous_attempt_id -> Nullable<Varchar>,
        created_at -> Timestamp,
        mandate_amount -> Nullable<Int8>,
        mandate_currency -> Nullable<Currency>,
        amount_captured -> Nullable<Int8>,
        #[max_length = 64]
        connector -> Varchar,
        #[max_length = 128]
        connector_mandate_id -> Nullable<Varchar>,
        start_date -> Nullable<Timestamp>,
        end_date -> Nullable<Timestamp>,
        metadata -> Nullable<Jsonb>,
        connector_mandate_ids -> Nullable<Jsonb>,
        #[max_length = 64]
        original_payment_id -> Nullable<Varchar>,
        #[max_length = 32]
        merchant_connector_id -> Nullable<Varchar>,
    }
}

diesel::table! {
    use diesel::sql_types::*;
    use crate::enums::diesel_exports::*;

    merchant_account (id) {
        id -> Int4,
        #[max_length = 64]
        merchant_id -> Varchar,
        #[max_length = 255]
        return_url -> Nullable<Varchar>,
        enable_payment_response_hash -> Bool,
        #[max_length = 255]
        payment_response_hash_key -> Nullable<Varchar>,
        redirect_to_merchant_with_http_post -> Bool,
        merchant_name -> Nullable<Bytea>,
        merchant_details -> Nullable<Bytea>,
        webhook_details -> Nullable<Json>,
        sub_merchants_enabled -> Nullable<Bool>,
        #[max_length = 64]
        parent_merchant_id -> Nullable<Varchar>,
        #[max_length = 128]
        publishable_key -> Nullable<Varchar>,
        storage_scheme -> MerchantStorageScheme,
        #[max_length = 64]
        locker_id -> Nullable<Varchar>,
        metadata -> Nullable<Jsonb>,
        routing_algorithm -> Nullable<Json>,
        primary_business_details -> Json,
        intent_fulfillment_time -> Nullable<Int8>,
        created_at -> Timestamp,
        modified_at -> Timestamp,
        frm_routing_algorithm -> Nullable<Jsonb>,
        payout_routing_algorithm -> Nullable<Jsonb>,
        #[max_length = 32]
        organization_id -> Varchar,
        is_recon_enabled -> Bool,
        #[max_length = 64]
        default_profile -> Nullable<Varchar>,
        recon_status -> ReconStatus,
        payment_link_config -> Nullable<Jsonb>,
    }
}

diesel::table! {
    use diesel::sql_types::*;
    use crate::enums::diesel_exports::*;

    merchant_connector_account (id) {
        id -> Int4,
        #[max_length = 64]
        merchant_id -> Varchar,
        #[max_length = 64]
        connector_name -> Varchar,
        connector_account_details -> Bytea,
        test_mode -> Nullable<Bool>,
        disabled -> Nullable<Bool>,
        #[max_length = 128]
        merchant_connector_id -> Varchar,
        payment_methods_enabled -> Nullable<Array<Nullable<Json>>>,
        connector_type -> ConnectorType,
        metadata -> Nullable<Jsonb>,
        #[max_length = 255]
        connector_label -> Nullable<Varchar>,
        business_country -> Nullable<CountryAlpha2>,
        #[max_length = 255]
        business_label -> Nullable<Varchar>,
        #[max_length = 64]
        business_sub_label -> Nullable<Varchar>,
        frm_configs -> Nullable<Jsonb>,
        created_at -> Timestamp,
        modified_at -> Timestamp,
        connector_webhook_details -> Nullable<Jsonb>,
        frm_config -> Nullable<Array<Nullable<Jsonb>>>,
        #[max_length = 64]
        profile_id -> Nullable<Varchar>,
        applepay_verified_domains -> Nullable<Array<Nullable<Text>>>,
        pm_auth_config -> Nullable<Jsonb>,
    }
}

diesel::table! {
    use diesel::sql_types::*;
    use crate::enums::diesel_exports::*;

    merchant_key_store (merchant_id) {
        #[max_length = 64]
        merchant_id -> Varchar,
        key -> Bytea,
        created_at -> Timestamp,
    }
}

diesel::table! {
    use diesel::sql_types::*;
    use crate::enums::diesel_exports::*;

    payment_attempt (id) {
        id -> Int4,
        #[max_length = 64]
        payment_id -> Varchar,
        #[max_length = 64]
        merchant_id -> Varchar,
        #[max_length = 64]
        attempt_id -> Varchar,
        status -> AttemptStatus,
        amount -> Int8,
        currency -> Nullable<Currency>,
        save_to_locker -> Nullable<Bool>,
        #[max_length = 64]
        connector -> Nullable<Varchar>,
        error_message -> Nullable<Text>,
        offer_amount -> Nullable<Int8>,
        surcharge_amount -> Nullable<Int8>,
        tax_amount -> Nullable<Int8>,
        #[max_length = 64]
        payment_method_id -> Nullable<Varchar>,
        payment_method -> Nullable<Varchar>,
        #[max_length = 128]
        connector_transaction_id -> Nullable<Varchar>,
        capture_method -> Nullable<CaptureMethod>,
        capture_on -> Nullable<Timestamp>,
        confirm -> Bool,
        authentication_type -> Nullable<AuthenticationType>,
        created_at -> Timestamp,
        modified_at -> Timestamp,
        last_synced -> Nullable<Timestamp>,
        #[max_length = 255]
        cancellation_reason -> Nullable<Varchar>,
        amount_to_capture -> Nullable<Int8>,
        #[max_length = 64]
        mandate_id -> Nullable<Varchar>,
        browser_info -> Nullable<Jsonb>,
        #[max_length = 255]
        error_code -> Nullable<Varchar>,
        #[max_length = 128]
        payment_token -> Nullable<Varchar>,
        connector_metadata -> Nullable<Jsonb>,
        #[max_length = 50]
        payment_experience -> Nullable<Varchar>,
        #[max_length = 64]
        payment_method_type -> Nullable<Varchar>,
        payment_method_data -> Nullable<Jsonb>,
        #[max_length = 64]
        business_sub_label -> Nullable<Varchar>,
        straight_through_algorithm -> Nullable<Jsonb>,
        preprocessing_step_id -> Nullable<Varchar>,
        mandate_details -> Nullable<Jsonb>,
        error_reason -> Nullable<Text>,
        multiple_capture_count -> Nullable<Int2>,
        #[max_length = 128]
        connector_response_reference_id -> Nullable<Varchar>,
        amount_capturable -> Int8,
        #[max_length = 32]
        updated_by -> Varchar,
        #[max_length = 32]
        merchant_connector_id -> Nullable<Varchar>,
    }
}

diesel::table! {
    use diesel::sql_types::*;
    use crate::enums::diesel_exports::*;

    payment_intent (id) {
        id -> Int4,
        #[max_length = 64]
        payment_id -> Varchar,
        #[max_length = 64]
        merchant_id -> Varchar,
        status -> IntentStatus,
        amount -> Int8,
        currency -> Nullable<Currency>,
        amount_captured -> Nullable<Int8>,
        #[max_length = 64]
        customer_id -> Nullable<Varchar>,
        #[max_length = 255]
        description -> Nullable<Varchar>,
        #[max_length = 255]
        return_url -> Nullable<Varchar>,
        metadata -> Nullable<Jsonb>,
        #[max_length = 64]
        connector_id -> Nullable<Varchar>,
        #[max_length = 64]
        shipping_address_id -> Nullable<Varchar>,
        #[max_length = 64]
        billing_address_id -> Nullable<Varchar>,
        #[max_length = 255]
        statement_descriptor_name -> Nullable<Varchar>,
        #[max_length = 255]
        statement_descriptor_suffix -> Nullable<Varchar>,
        created_at -> Timestamp,
        modified_at -> Timestamp,
        last_synced -> Nullable<Timestamp>,
        setup_future_usage -> Nullable<FutureUsage>,
        off_session -> Nullable<Bool>,
        #[max_length = 128]
        client_secret -> Nullable<Varchar>,
        #[max_length = 64]
        active_attempt_id -> Varchar,
        business_country -> Nullable<CountryAlpha2>,
        #[max_length = 64]
        business_label -> Nullable<Varchar>,
        order_details -> Nullable<Array<Nullable<Jsonb>>>,
        allowed_payment_method_types -> Nullable<Json>,
        connector_metadata -> Nullable<Json>,
        feature_metadata -> Nullable<Json>,
        attempt_count -> Int2,
        #[max_length = 64]
        profile_id -> Nullable<Varchar>,
        #[max_length = 64]
        merchant_decision -> Nullable<Varchar>,
        #[max_length = 255]
        payment_link_id -> Nullable<Varchar>,
        payment_confirm_source -> Nullable<PaymentSource>,
        #[max_length = 32]
        updated_by -> Varchar,
        surcharge_applicable -> Nullable<Bool>,
    }
}

diesel::table! {
    use diesel::sql_types::*;
    use crate::enums::diesel_exports::*;

    payment_link (payment_link_id) {
        #[max_length = 255]
        payment_link_id -> Varchar,
        #[max_length = 64]
        payment_id -> Varchar,
        #[max_length = 255]
        link_to_pay -> Varchar,
        #[max_length = 64]
        merchant_id -> Varchar,
        amount -> Int8,
        currency -> Nullable<Currency>,
        created_at -> Timestamp,
        last_modified_at -> Timestamp,
        fulfilment_time -> Nullable<Timestamp>,
    }
}

diesel::table! {
    use diesel::sql_types::*;
    use crate::enums::diesel_exports::*;

    payment_methods (id) {
        id -> Int4,
        #[max_length = 64]
        customer_id -> Varchar,
        #[max_length = 64]
        merchant_id -> Varchar,
        #[max_length = 64]
        payment_method_id -> Varchar,
        accepted_currency -> Nullable<Array<Nullable<Currency>>>,
        #[max_length = 32]
        scheme -> Nullable<Varchar>,
        #[max_length = 128]
        token -> Nullable<Varchar>,
        #[max_length = 255]
        cardholder_name -> Nullable<Varchar>,
        #[max_length = 64]
        issuer_name -> Nullable<Varchar>,
        #[max_length = 64]
        issuer_country -> Nullable<Varchar>,
        payer_country -> Nullable<Array<Nullable<Text>>>,
        is_stored -> Nullable<Bool>,
        #[max_length = 32]
        swift_code -> Nullable<Varchar>,
        #[max_length = 128]
        direct_debit_token -> Nullable<Varchar>,
        created_at -> Timestamp,
        last_modified -> Timestamp,
        payment_method -> Varchar,
        #[max_length = 64]
        payment_method_type -> Nullable<Varchar>,
        #[max_length = 128]
        payment_method_issuer -> Nullable<Varchar>,
        payment_method_issuer_code -> Nullable<PaymentMethodIssuerCode>,
        metadata -> Nullable<Json>,
        payment_method_data -> Nullable<Bytea>,
    }
}

diesel::table! {
    use diesel::sql_types::*;
    use crate::enums::diesel_exports::*;

    payout_attempt (payout_attempt_id) {
        #[max_length = 128]
        payout_attempt_id -> Varchar,
        #[max_length = 128]
        payout_id -> Varchar,
        #[max_length = 64]
        customer_id -> Varchar,
        #[max_length = 64]
        merchant_id -> Varchar,
        #[max_length = 64]
        address_id -> Varchar,
        #[max_length = 64]
        connector -> Varchar,
        #[max_length = 128]
        connector_payout_id -> Varchar,
        #[max_length = 64]
        payout_token -> Nullable<Varchar>,
        status -> PayoutStatus,
        is_eligible -> Nullable<Bool>,
        error_message -> Nullable<Text>,
        #[max_length = 64]
        error_code -> Nullable<Varchar>,
        business_country -> Nullable<CountryAlpha2>,
        #[max_length = 64]
        business_label -> Nullable<Varchar>,
        created_at -> Timestamp,
        last_modified_at -> Timestamp,
        #[max_length = 64]
<<<<<<< HEAD
        profile_id -> Varchar,
=======
        profile_id -> Nullable<Varchar>,
        #[max_length = 32]
        merchant_connector_id -> Nullable<Varchar>,
>>>>>>> 6dc71fe9
    }
}

diesel::table! {
    use diesel::sql_types::*;
    use crate::enums::diesel_exports::*;

    payouts (payout_id) {
        #[max_length = 128]
        payout_id -> Varchar,
        #[max_length = 64]
        merchant_id -> Varchar,
        #[max_length = 64]
        customer_id -> Varchar,
        #[max_length = 64]
        address_id -> Varchar,
        payout_type -> PayoutType,
        #[max_length = 64]
        payout_method_id -> Nullable<Varchar>,
        amount -> Int8,
        destination_currency -> Currency,
        source_currency -> Currency,
        #[max_length = 255]
        description -> Nullable<Varchar>,
        recurring -> Bool,
        auto_fulfill -> Bool,
        #[max_length = 255]
        return_url -> Nullable<Varchar>,
        #[max_length = 64]
        entity_type -> Varchar,
        metadata -> Nullable<Jsonb>,
        created_at -> Timestamp,
        last_modified_at -> Timestamp,
    }
}

diesel::table! {
    use diesel::sql_types::*;
    use crate::enums::diesel_exports::*;

    process_tracker (id) {
        #[max_length = 127]
        id -> Varchar,
        #[max_length = 64]
        name -> Nullable<Varchar>,
        tag -> Array<Nullable<Text>>,
        #[max_length = 64]
        runner -> Nullable<Varchar>,
        retry_count -> Int4,
        schedule_time -> Nullable<Timestamp>,
        #[max_length = 255]
        rule -> Varchar,
        tracking_data -> Json,
        #[max_length = 255]
        business_status -> Varchar,
        status -> ProcessTrackerStatus,
        event -> Array<Nullable<Text>>,
        created_at -> Timestamp,
        updated_at -> Timestamp,
    }
}

diesel::table! {
    use diesel::sql_types::*;
    use crate::enums::diesel_exports::*;

    refund (id) {
        id -> Int4,
        #[max_length = 64]
        internal_reference_id -> Varchar,
        #[max_length = 64]
        refund_id -> Varchar,
        #[max_length = 64]
        payment_id -> Varchar,
        #[max_length = 64]
        merchant_id -> Varchar,
        #[max_length = 128]
        connector_transaction_id -> Varchar,
        #[max_length = 64]
        connector -> Varchar,
        #[max_length = 128]
        connector_refund_id -> Nullable<Varchar>,
        #[max_length = 64]
        external_reference_id -> Nullable<Varchar>,
        refund_type -> RefundType,
        total_amount -> Int8,
        currency -> Currency,
        refund_amount -> Int8,
        refund_status -> RefundStatus,
        sent_to_gateway -> Bool,
        refund_error_message -> Nullable<Text>,
        metadata -> Nullable<Json>,
        #[max_length = 128]
        refund_arn -> Nullable<Varchar>,
        created_at -> Timestamp,
        modified_at -> Timestamp,
        #[max_length = 255]
        description -> Nullable<Varchar>,
        #[max_length = 64]
        attempt_id -> Varchar,
        #[max_length = 255]
        refund_reason -> Nullable<Varchar>,
        refund_error_code -> Nullable<Text>,
        #[max_length = 64]
        profile_id -> Nullable<Varchar>,
        #[max_length = 32]
        updated_by -> Varchar,
        #[max_length = 32]
        merchant_connector_id -> Nullable<Varchar>,
    }
}

diesel::table! {
    use diesel::sql_types::*;
    use crate::enums::diesel_exports::*;

    reverse_lookup (lookup_id) {
        #[max_length = 128]
        lookup_id -> Varchar,
        #[max_length = 128]
        sk_id -> Varchar,
        #[max_length = 128]
        pk_id -> Varchar,
        #[max_length = 128]
        source -> Varchar,
        #[max_length = 32]
        updated_by -> Varchar,
    }
}

diesel::allow_tables_to_appear_in_same_query!(
    address,
    api_keys,
    business_profile,
    captures,
    cards_info,
    configs,
    connector_response,
    customers,
    dispute,
    events,
    file_metadata,
    fraud_check,
    locker_mock_up,
    mandate,
    merchant_account,
    merchant_connector_account,
    merchant_key_store,
    payment_attempt,
    payment_intent,
    payment_link,
    payment_methods,
    payout_attempt,
    payouts,
    process_tracker,
    refund,
    reverse_lookup,
);<|MERGE_RESOLUTION|>--- conflicted
+++ resolved
@@ -728,13 +728,9 @@
         created_at -> Timestamp,
         last_modified_at -> Timestamp,
         #[max_length = 64]
-<<<<<<< HEAD
         profile_id -> Varchar,
-=======
-        profile_id -> Nullable<Varchar>,
         #[max_length = 32]
         merchant_connector_id -> Nullable<Varchar>,
->>>>>>> 6dc71fe9
     }
 }
 

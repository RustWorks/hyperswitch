--- conflicted
+++ resolved
@@ -58,12 +58,9 @@
     pub connector_response_reference_id: Option<String>,
     pub amount_capturable: i64,
     pub updated_by: String,
-<<<<<<< HEAD
     pub authentication_data: Option<serde_json::Value>,
     pub encoded_data: Option<String>,
-=======
     pub merchant_connector_id: Option<String>,
->>>>>>> 6dc71fe9
 }
 
 #[derive(Clone, Debug, Eq, PartialEq, Queryable, Serialize, Deserialize)]
@@ -124,12 +121,9 @@
     pub multiple_capture_count: Option<i16>,
     pub amount_capturable: i64,
     pub updated_by: String,
-<<<<<<< HEAD
     pub authentication_data: Option<serde_json::Value>,
     pub encoded_data: Option<String>,
-=======
     pub merchant_connector_id: Option<String>,
->>>>>>> 6dc71fe9
 }
 
 #[derive(Debug, Clone, Serialize, Deserialize)]
@@ -295,12 +289,9 @@
     tax_amount: Option<i64>,
     amount_capturable: Option<i64>,
     updated_by: String,
-<<<<<<< HEAD
     authentication_data: Option<serde_json::Value>,
     encoded_data: Option<String>,
-=======
     merchant_connector_id: Option<String>,
->>>>>>> 6dc71fe9
 }
 
 impl PaymentAttemptUpdate {

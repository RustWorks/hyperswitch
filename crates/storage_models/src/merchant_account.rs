--- conflicted
+++ resolved
@@ -33,11 +33,8 @@
     pub locker_id: Option<String>,
     pub metadata: Option<pii::SecretSerdeValue>,
     pub routing_algorithm: Option<serde_json::Value>,
-<<<<<<< HEAD
     pub primary_business_details: serde_json::Value,
-=======
     pub api_key: Option<StrongSecret<String>>,
->>>>>>> b15b8f7b
 }
 
 #[derive(Clone, Debug, Default, Insertable, router_derive::DebugAsDisplay)]
@@ -57,11 +54,8 @@
     pub locker_id: Option<String>,
     pub metadata: Option<pii::SecretSerdeValue>,
     pub routing_algorithm: Option<serde_json::Value>,
-<<<<<<< HEAD
     pub primary_business_details: serde_json::Value,
-=======
     pub api_key: Option<StrongSecret<String>>,
->>>>>>> b15b8f7b
 }
 
 #[derive(Debug)]

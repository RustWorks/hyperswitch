--- conflicted
+++ resolved
@@ -16,396 +16,6 @@
 };
 
 #[async_trait::async_trait]
-<<<<<<< HEAD
-pub trait PaymentIntentInterface {
-    async fn update_payment_intent(
-        &self,
-        this: types::PaymentIntent,
-        payment_intent: types::PaymentIntentUpdate,
-        storage_scheme: enums::MerchantStorageScheme,
-    ) -> CustomResult<types::PaymentIntent, errors::StorageError>;
-
-    async fn insert_payment_intent(
-        &self,
-        new: types::PaymentIntentNew,
-        storage_scheme: enums::MerchantStorageScheme,
-    ) -> CustomResult<types::PaymentIntent, errors::StorageError>;
-
-    async fn find_payment_intent_by_payment_id_merchant_id(
-        &self,
-        payment_id: &str,
-        merchant_id: &str,
-        storage_scheme: enums::MerchantStorageScheme,
-    ) -> CustomResult<types::PaymentIntent, errors::StorageError>;
-
-    #[cfg(feature = "olap")]
-    async fn filter_payment_intent_by_constraints(
-        &self,
-        merchant_id: &str,
-        pc: &api::PaymentListConstraints,
-        storage_scheme: enums::MerchantStorageScheme,
-    ) -> CustomResult<Vec<types::PaymentIntent>, errors::StorageError>;
-
-    #[cfg(feature = "olap")]
-    async fn filter_payment_intents_by_time_range_constraints(
-        &self,
-        merchant_id: &str,
-        time_range: &api::TimeRange,
-        storage_scheme: enums::MerchantStorageScheme,
-    ) -> CustomResult<Vec<types::PaymentIntent>, errors::StorageError>;
-
-    #[cfg(feature = "olap")]
-    async fn apply_filters_on_payments_list(
-        &self,
-        merchant_id: &str,
-        constraints: &api::PaymentListFilterConstraints,
-        storage_scheme: enums::MerchantStorageScheme,
-    ) -> CustomResult<Vec<(types::PaymentIntent, types::PaymentAttempt)>, errors::StorageError>;
-}
-
-#[cfg(feature = "kv_store")]
-mod storage {
-    use common_utils::date_time;
-    use error_stack::{IntoReport, ResultExt};
-    use redis_interface::HsetnxReply;
-
-    use super::PaymentIntentInterface;
-    #[cfg(feature = "olap")]
-    use crate::types::api;
-    use crate::{
-        connection,
-        core::errors::{self, CustomResult},
-        services::Store,
-        types::storage::{enums, kv, payment_intent::*},
-        utils::{self, db_utils, storage_partitioning},
-    };
-
-    #[async_trait::async_trait]
-    impl PaymentIntentInterface for Store {
-        async fn insert_payment_intent(
-            &self,
-            new: PaymentIntentNew,
-            storage_scheme: enums::MerchantStorageScheme,
-        ) -> CustomResult<PaymentIntent, errors::StorageError> {
-            match storage_scheme {
-                enums::MerchantStorageScheme::PostgresOnly => {
-                    let conn = connection::pg_connection_write(self).await?;
-                    new.insert(&conn).await.map_err(Into::into).into_report()
-                }
-
-                enums::MerchantStorageScheme::RedisKv => {
-                    let key = format!("{}_{}", new.merchant_id, new.payment_id);
-                    let created_intent = PaymentIntent {
-                        id: 0i32,
-                        payment_id: new.payment_id.clone(),
-                        merchant_id: new.merchant_id.clone(),
-                        status: new.status,
-                        amount: new.amount,
-                        currency: new.currency,
-                        amount_captured: new.amount_captured,
-                        customer_id: new.customer_id.clone(),
-                        description: new.description.clone(),
-                        return_url: new.return_url.clone(),
-                        metadata: new.metadata.clone(),
-                        connector_id: new.connector_id.clone(),
-                        shipping_address_id: new.shipping_address_id.clone(),
-                        billing_address_id: new.billing_address_id.clone(),
-                        statement_descriptor_name: new.statement_descriptor_name.clone(),
-                        statement_descriptor_suffix: new.statement_descriptor_suffix.clone(),
-                        created_at: new.created_at.unwrap_or_else(date_time::now),
-                        modified_at: new.created_at.unwrap_or_else(date_time::now),
-                        last_synced: new.last_synced,
-                        setup_future_usage: new.setup_future_usage,
-                        off_session: new.off_session,
-                        client_secret: new.client_secret.clone(),
-                        business_country: new.business_country,
-                        business_label: new.business_label.clone(),
-                        active_attempt_id: new.active_attempt_id.to_owned(),
-                        order_details: new.order_details.clone(),
-                        allowed_payment_method_types: new.allowed_payment_method_types.clone(),
-                        connector_metadata: new.connector_metadata.clone(),
-                        feature_metadata: new.feature_metadata.clone(),
-                        attempt_count: new.attempt_count,
-                        payment_link_id: new.payment_link_id.clone(),
-                    };
-
-                    match self
-                        .redis_conn()
-                        .map_err(Into::<errors::StorageError>::into)?
-                        .serialize_and_set_hash_field_if_not_exist(&key, "pi", &created_intent)
-                        .await
-                    {
-                        Ok(HsetnxReply::KeyNotSet) => Err(errors::StorageError::DuplicateValue {
-                            entity: "payment_intent",
-                            key: Some(key),
-                        })
-                        .into_report(),
-                        Ok(HsetnxReply::KeySet) => {
-                            let redis_entry = kv::TypedSql {
-                                op: kv::DBOperation::Insert {
-                                    insertable: kv::Insertable::PaymentIntent(new),
-                                },
-                            };
-                            self.push_to_drainer_stream::<PaymentIntent>(
-                                redis_entry,
-                                storage_partitioning::PartitionKey::MerchantIdPaymentId {
-                                    merchant_id: &created_intent.merchant_id,
-                                    payment_id: &created_intent.payment_id,
-                                },
-                            )
-                            .await?;
-                            Ok(created_intent)
-                        }
-                        Err(error) => Err(error.change_context(errors::StorageError::KVError)),
-                    }
-                }
-            }
-        }
-
-        async fn update_payment_intent(
-            &self,
-            this: PaymentIntent,
-            payment_intent: PaymentIntentUpdate,
-            storage_scheme: enums::MerchantStorageScheme,
-        ) -> CustomResult<PaymentIntent, errors::StorageError> {
-            match storage_scheme {
-                enums::MerchantStorageScheme::PostgresOnly => {
-                    let conn = connection::pg_connection_write(self).await?;
-                    this.update(&conn, payment_intent)
-                        .await
-                        .map_err(Into::into)
-                        .into_report()
-                }
-
-                enums::MerchantStorageScheme::RedisKv => {
-                    let key = format!("{}_{}", this.merchant_id, this.payment_id);
-
-                    let updated_intent = payment_intent.clone().apply_changeset(this.clone());
-                    // Check for database presence as well Maybe use a read replica here ?
-
-                    let redis_value =
-                        utils::Encode::<PaymentIntent>::encode_to_string_of_json(&updated_intent)
-                            .change_context(errors::StorageError::SerializationFailed)?;
-
-                    let updated_intent = self
-                        .redis_conn()
-                        .map_err(Into::<errors::StorageError>::into)?
-                        .set_hash_fields(&key, ("pi", &redis_value))
-                        .await
-                        .map(|_| updated_intent)
-                        .change_context(errors::StorageError::KVError)?;
-
-                    let redis_entry = kv::TypedSql {
-                        op: kv::DBOperation::Update {
-                            updatable: kv::Updateable::PaymentIntentUpdate(
-                                kv::PaymentIntentUpdateMems {
-                                    orig: this,
-                                    update_data: payment_intent,
-                                },
-                            ),
-                        },
-                    };
-
-                    self.push_to_drainer_stream::<PaymentIntent>(
-                        redis_entry,
-                        storage_partitioning::PartitionKey::MerchantIdPaymentId {
-                            merchant_id: &updated_intent.merchant_id,
-                            payment_id: &updated_intent.payment_id,
-                        },
-                    )
-                    .await?;
-                    Ok(updated_intent)
-                }
-            }
-        }
-
-        async fn find_payment_intent_by_payment_id_merchant_id(
-            &self,
-            payment_id: &str,
-            merchant_id: &str,
-            storage_scheme: enums::MerchantStorageScheme,
-        ) -> CustomResult<PaymentIntent, errors::StorageError> {
-            let database_call = || async {
-                let conn = connection::pg_connection_read(self).await?;
-                PaymentIntent::find_by_payment_id_merchant_id(&conn, payment_id, merchant_id)
-                    .await
-                    .map_err(Into::into)
-                    .into_report()
-            };
-            match storage_scheme {
-                enums::MerchantStorageScheme::PostgresOnly => database_call().await,
-
-                enums::MerchantStorageScheme::RedisKv => {
-                    let key = format!("{merchant_id}_{payment_id}");
-                    db_utils::try_redis_get_else_try_database_get(
-                        self.redis_conn()
-                            .map_err(Into::<errors::StorageError>::into)?
-                            .get_hash_field_and_deserialize(&key, "pi", "PaymentIntent"),
-                        database_call,
-                    )
-                    .await
-                }
-            }
-        }
-
-        #[cfg(feature = "olap")]
-        async fn filter_payment_intent_by_constraints(
-            &self,
-            merchant_id: &str,
-            pc: &api::PaymentListConstraints,
-            storage_scheme: enums::MerchantStorageScheme,
-        ) -> CustomResult<Vec<PaymentIntent>, errors::StorageError> {
-            match storage_scheme {
-                enums::MerchantStorageScheme::PostgresOnly => {
-                    let conn = connection::pg_connection_read(self).await?;
-                    PaymentIntent::filter_by_constraints(&conn, merchant_id, pc)
-                        .await
-                        .map_err(Into::into)
-                        .into_report()
-                }
-
-                enums::MerchantStorageScheme::RedisKv => Err(errors::StorageError::KVError.into()),
-            }
-        }
-        #[cfg(feature = "olap")]
-        async fn filter_payment_intents_by_time_range_constraints(
-            &self,
-            merchant_id: &str,
-            time_range: &api::TimeRange,
-            storage_scheme: enums::MerchantStorageScheme,
-        ) -> CustomResult<Vec<PaymentIntent>, errors::StorageError> {
-            match storage_scheme {
-                enums::MerchantStorageScheme::PostgresOnly => {
-                    let conn = connection::pg_connection_read(self).await?;
-                    PaymentIntent::filter_by_time_constraints(&conn, merchant_id, time_range)
-                        .await
-                        .map_err(Into::into)
-                        .into_report()
-                }
-
-                enums::MerchantStorageScheme::RedisKv => Err(errors::StorageError::KVError.into()),
-            }
-        }
-
-        #[cfg(feature = "olap")]
-        async fn apply_filters_on_payments_list(
-            &self,
-            merchant_id: &str,
-            constraints: &api::PaymentListFilterConstraints,
-            storage_scheme: enums::MerchantStorageScheme,
-        ) -> CustomResult<Vec<(PaymentIntent, PaymentAttempt)>, errors::StorageError> {
-            match storage_scheme {
-                enums::MerchantStorageScheme::PostgresOnly => {
-                    let conn = connection::pg_connection_read(self).await?;
-                    PaymentIntent::apply_filters_on_payments(&conn, merchant_id, constraints)
-                        .await
-                        .map_err(Into::into)
-                        .into_report()
-                }
-
-                enums::MerchantStorageScheme::RedisKv => Err(errors::StorageError::KVError.into()),
-            }
-        }
-    }
-}
-
-#[cfg(not(feature = "kv_store"))]
-mod storage {
-    use error_stack::IntoReport;
-
-    use super::PaymentIntentInterface;
-    #[cfg(feature = "olap")]
-    use crate::types::api;
-    use crate::{
-        connection,
-        core::errors::{self, CustomResult},
-        services::Store,
-        types::storage::{enums, payment_intent::*},
-    };
-
-    #[async_trait::async_trait]
-    impl PaymentIntentInterface for Store {
-        async fn insert_payment_intent(
-            &self,
-            new: PaymentIntentNew,
-            _storage_scheme: enums::MerchantStorageScheme,
-        ) -> CustomResult<PaymentIntent, errors::StorageError> {
-            let conn = connection::pg_connection_write(self).await?;
-            new.insert(&conn).await.map_err(Into::into).into_report()
-        }
-
-        async fn update_payment_intent(
-            &self,
-            this: PaymentIntent,
-            payment_intent: PaymentIntentUpdate,
-            _storage_scheme: enums::MerchantStorageScheme,
-        ) -> CustomResult<PaymentIntent, errors::StorageError> {
-            let conn = connection::pg_connection_write(self).await?;
-            this.update(&conn, payment_intent)
-                .await
-                .map_err(Into::into)
-                .into_report()
-        }
-
-        async fn find_payment_intent_by_payment_id_merchant_id(
-            &self,
-            payment_id: &str,
-            merchant_id: &str,
-            _storage_scheme: enums::MerchantStorageScheme,
-        ) -> CustomResult<PaymentIntent, errors::StorageError> {
-            let conn = connection::pg_connection_read(self).await?;
-            PaymentIntent::find_by_payment_id_merchant_id(&conn, payment_id, merchant_id)
-                .await
-                .map_err(Into::into)
-                .into_report()
-        }
-
-        #[cfg(feature = "olap")]
-        async fn filter_payment_intent_by_constraints(
-            &self,
-            merchant_id: &str,
-            pc: &api::PaymentListConstraints,
-            _storage_scheme: enums::MerchantStorageScheme,
-        ) -> CustomResult<Vec<PaymentIntent>, errors::StorageError> {
-            let conn = connection::pg_connection_read(self).await?;
-            PaymentIntent::filter_by_constraints(&conn, merchant_id, pc)
-                .await
-                .map_err(Into::into)
-                .into_report()
-        }
-        #[cfg(feature = "olap")]
-        async fn filter_payment_intents_by_time_range_constraints(
-            &self,
-            merchant_id: &str,
-            time_range: &api::TimeRange,
-            _storage_scheme: enums::MerchantStorageScheme,
-        ) -> CustomResult<Vec<PaymentIntent>, errors::StorageError> {
-            let conn = connection::pg_connection_read(self).await?;
-            PaymentIntent::filter_by_time_constraints(&conn, merchant_id, time_range)
-                .await
-                .map_err(Into::into)
-                .into_report()
-        }
-
-        #[cfg(feature = "olap")]
-        async fn apply_filters_on_payments_list(
-            &self,
-            merchant_id: &str,
-            constraints: &api::PaymentListFilterConstraints,
-            _storage_scheme: enums::MerchantStorageScheme,
-        ) -> CustomResult<Vec<(PaymentIntent, PaymentAttempt)>, errors::StorageError> {
-            let conn = connection::pg_connection_read(self).await?;
-            PaymentIntent::apply_filters_on_payments(&conn, merchant_id, constraints)
-                .await
-                .map_err(Into::into)
-                .into_report()
-        }
-    }
-}
-
-#[async_trait::async_trait]
-=======
->>>>>>> 517c5c41
 impl PaymentIntentInterface for MockDb {
     #[cfg(feature = "olap")]
     async fn filter_payment_intent_by_constraints(
@@ -492,12 +102,9 @@
             connector_metadata: new.connector_metadata,
             feature_metadata: new.feature_metadata,
             attempt_count: new.attempt_count,
-<<<<<<< HEAD
             payment_link_id: new.payment_link_id,
-=======
             profile_id: new.profile_id,
             merchant_decision: new.merchant_decision,
->>>>>>> 517c5c41
         };
         payment_intents.push(payment_intent.clone());
         Ok(payment_intent)

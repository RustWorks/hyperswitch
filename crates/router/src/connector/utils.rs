--- conflicted
+++ resolved
@@ -50,33 +50,8 @@
     }
 }
 
-<<<<<<< HEAD
 impl<Flow: operations::Flow, Request, Response> types::RouterData<Flow, Request, Response> {
     pub fn get_billing(&self) -> Result<&api::Address, Error> {
-=======
-pub trait RouterData {
-    fn get_billing(&self) -> Result<&api::Address, Error>;
-    fn get_billing_country(&self) -> Result<api_models::enums::CountryAlpha2, Error>;
-    fn get_billing_phone(&self) -> Result<&api::PhoneDetails, Error>;
-    fn get_description(&self) -> Result<String, Error>;
-    fn get_return_url(&self) -> Result<String, Error>;
-    fn get_billing_address(&self) -> Result<&api::AddressDetails, Error>;
-    fn get_shipping_address(&self) -> Result<&api::AddressDetails, Error>;
-    fn get_connector_meta(&self) -> Result<pii::SecretSerdeValue, Error>;
-    fn get_session_token(&self) -> Result<String, Error>;
-    fn to_connector_meta<T>(&self) -> Result<T, Error>
-    where
-        T: serde::de::DeserializeOwned;
-    fn is_three_ds(&self) -> bool;
-    fn get_payment_method_token(&self) -> Result<String, Error>;
-    fn get_customer_id(&self) -> Result<String, Error>;
-    fn get_connector_customer_id(&self) -> Result<String, Error>;
-    fn get_preprocessing_id(&self) -> Result<String, Error>;
-}
-
-impl<Flow, Request, Response> RouterData for types::RouterData<Flow, Request, Response> {
-    fn get_billing(&self) -> Result<&api::Address, Error> {
->>>>>>> 2b71d4d8
         self.address
             .billing
             .as_ref()
@@ -166,7 +141,7 @@
             .to_owned()
             .ok_or_else(missing_field_err("connector_customer_id"))
     }
-    fn get_preprocessing_id(&self) -> Result<String, Error> {
+    pub fn get_preprocessing_id(&self) -> Result<String, Error> {
         self.preprocessing_id
             .to_owned()
             .ok_or_else(missing_field_err("preprocessing_id"))

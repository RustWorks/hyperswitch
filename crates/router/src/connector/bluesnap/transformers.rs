use base64::Engine;
use common_utils::{
    ext_traits::{StringExt, ValueExt},
    pii::Email,
};
use error_stack::ResultExt;
use serde::{Deserialize, Serialize};

use crate::{
    connector::utils,
<<<<<<< HEAD
    core::{errors, payments::operations::Flow},
    pii::{self, Secret},
=======
    consts,
    core::errors,
    pii::Secret,
>>>>>>> e3fcfdd3
    types::{self, api, storage::enums, transformers::ForeignTryFrom},
    utils::Encode,
};

#[derive(Debug, Serialize, PartialEq)]
#[serde(rename_all = "camelCase")]
pub struct BluesnapPaymentsRequest {
    amount: String,
    #[serde(flatten)]
    payment_method: PaymentMethodDetails,
    currency: enums::Currency,
    card_transaction_type: BluesnapTxnType,
    three_d_secure: Option<BluesnapThreeDSecureInfo>,
}

#[derive(Debug, Serialize, PartialEq)]
#[serde(rename_all = "camelCase")]
pub struct BluesnapThreeDSecureInfo {
    three_d_secure_reference_id: String,
}

#[derive(Debug, Serialize, Eq, PartialEq)]
#[serde(rename_all = "camelCase")]
pub enum PaymentMethodDetails {
    CreditCard(Card),
    Wallet(BluesnapWallet),
}

#[derive(Default, Debug, Serialize, Eq, PartialEq)]
#[serde(rename_all = "camelCase")]
pub struct Card {
    card_number: cards::CardNumber,
    expiration_month: Secret<String>,
    expiration_year: Secret<String>,
    security_code: Secret<String>,
}

#[derive(Debug, Serialize, Eq, PartialEq)]
#[serde(rename_all = "camelCase")]
pub struct BluesnapWallet {
    wallet_type: BluesnapWalletTypes,
    encoded_payment_token: String,
}

#[derive(Debug, Serialize)]
#[serde(rename_all = "camelCase")]
pub struct BluesnapGooglePayObject {
    payment_method_data: utils::GooglePayWalletData,
}

#[derive(Debug, Serialize, Eq, PartialEq)]
#[serde(rename_all = "camelCase")]
pub struct BluesnapApplePayObject {
    token: api_models::payments::ApplePayWalletData,
}

#[derive(Debug, Serialize, Eq, PartialEq)]
#[serde(rename_all = "SCREAMING_SNAKE_CASE")]
pub enum BluesnapWalletTypes {
    GooglePay,
    ApplePay,
}

impl TryFrom<&types::PaymentsAuthorizeRouterData> for BluesnapPaymentsRequest {
    type Error = error_stack::Report<errors::ConnectorError>;
    fn try_from(item: &types::PaymentsAuthorizeRouterData) -> Result<Self, Self::Error> {
        let auth_mode = match item.request.capture_method {
            Some(enums::CaptureMethod::Manual) => BluesnapTxnType::AuthOnly,
            _ => BluesnapTxnType::AuthCapture,
        };
        let payment_method = match item.request.payment_method_data.clone() {
            api::PaymentMethodData::Card(ccard) => Ok(PaymentMethodDetails::CreditCard(Card {
                card_number: ccard.card_number,
                expiration_month: ccard.card_exp_month.clone(),
                expiration_year: ccard.card_exp_year.clone(),
                security_code: ccard.card_cvc,
            })),
            api::PaymentMethodData::Wallet(wallet_data) => match wallet_data {
                api_models::payments::WalletData::GooglePay(payment_method_data) => {
                    let gpay_object = Encode::<BluesnapGooglePayObject>::encode_to_string_of_json(
                        &BluesnapGooglePayObject {
                            payment_method_data: utils::GooglePayWalletData::from(
                                payment_method_data,
                            ),
                        },
                    )
                    .change_context(errors::ConnectorError::RequestEncodingFailed)?;
                    Ok(PaymentMethodDetails::Wallet(BluesnapWallet {
                        wallet_type: BluesnapWalletTypes::GooglePay,
                        encoded_payment_token: consts::BASE64_ENGINE.encode(gpay_object),
                    }))
                }
                api_models::payments::WalletData::ApplePay(payment_method_data) => {
                    let apple_pay_object =
                        Encode::<BluesnapApplePayObject>::encode_to_string_of_json(
                            &BluesnapApplePayObject {
                                token: payment_method_data,
                            },
                        )
                        .change_context(errors::ConnectorError::RequestEncodingFailed)?;
                    Ok(PaymentMethodDetails::Wallet(BluesnapWallet {
                        wallet_type: BluesnapWalletTypes::ApplePay,
                        encoded_payment_token: consts::BASE64_ENGINE.encode(apple_pay_object),
                    }))
                }
                _ => Err(errors::ConnectorError::NotImplemented(
                    "Wallets".to_string(),
                )),
            },
            _ => Err(errors::ConnectorError::NotImplemented(
                "payment method".to_string(),
            )),
        }?;
        Ok(Self {
            amount: utils::to_currency_base_unit(item.request.amount, item.request.currency)?,
            payment_method,
            currency: item.request.currency,
            card_transaction_type: auth_mode,
            three_d_secure: None,
        })
    }
}

impl TryFrom<&types::PaymentsCompleteAuthorizeRouterData> for BluesnapPaymentsRequest {
    type Error = error_stack::Report<errors::ConnectorError>;
    fn try_from(item: &types::PaymentsCompleteAuthorizeRouterData) -> Result<Self, Self::Error> {
        let redirection_response: BluesnapRedirectionResponse = item
            .request
            .payload
            .clone()
            .ok_or(errors::ConnectorError::MissingConnectorRedirectionPayload {
                field_name: "request.payload",
            })?
            .parse_value("BluesnapRedirectionResponse")
            .change_context(errors::ConnectorError::ResponseDeserializationFailed)?;

        let redirection_result: BluesnapThreeDsResult = redirection_response
            .authentication_response
            .parse_struct("BluesnapThreeDsResult")
            .change_context(errors::ConnectorError::ResponseDeserializationFailed)?;

        let auth_mode = match item.request.capture_method {
            Some(enums::CaptureMethod::Manual) => BluesnapTxnType::AuthOnly,
            _ => BluesnapTxnType::AuthCapture,
        };
        let payment_method = if let Some(api::PaymentMethodData::Card(ccard)) =
            item.request.payment_method_data.clone()
        {
            PaymentMethodDetails::CreditCard(Card {
                card_number: ccard.card_number,
                expiration_month: ccard.card_exp_month.clone(),
                expiration_year: ccard.card_exp_year.clone(),
                security_code: ccard.card_cvc,
            })
        } else {
            Err(errors::ConnectorError::MissingConnectorRedirectionPayload {
                field_name: "request.payment_method_data",
            })?
        };
        Ok(Self {
            amount: utils::to_currency_base_unit(item.request.amount, item.request.currency)?,
            payment_method,
            currency: item.request.currency,
            card_transaction_type: auth_mode,
            three_d_secure: Some(BluesnapThreeDSecureInfo {
                three_d_secure_reference_id: redirection_result
                    .three_d_secure
                    .ok_or(errors::ConnectorError::MissingConnectorRedirectionPayload {
                        field_name: "three_d_secure_reference_id",
                    })?
                    .three_d_secure_reference_id,
            }),
        })
    }
}

#[derive(Debug, Deserialize, PartialEq)]
pub struct BluesnapRedirectionResponse {
    pub authentication_response: String,
}

#[derive(Debug, Deserialize, PartialEq)]
#[serde(rename_all = "camelCase")]
pub struct BluesnapThreeDsResult {
    three_d_secure: Option<BluesnapThreeDsReference>,
    pub status: String,
}

#[derive(Debug, Deserialize, PartialEq)]
#[serde(rename_all = "camelCase")]
pub struct BluesnapThreeDsReference {
    three_d_secure_reference_id: String,
}

#[derive(Debug, Serialize, PartialEq)]
#[serde(rename_all = "camelCase")]
pub struct BluesnapVoidRequest {
    card_transaction_type: BluesnapTxnType,
    transaction_id: String,
}

impl TryFrom<&types::PaymentsCancelRouterData> for BluesnapVoidRequest {
    type Error = error_stack::Report<errors::ConnectorError>;
    fn try_from(item: &types::PaymentsCancelRouterData) -> Result<Self, Self::Error> {
        let card_transaction_type = BluesnapTxnType::AuthReversal;
        let transaction_id = item.request.connector_transaction_id.to_string();
        Ok(Self {
            card_transaction_type,
            transaction_id,
        })
    }
}

#[derive(Debug, Serialize, PartialEq)]
#[serde(rename_all = "camelCase")]
pub struct BluesnapCaptureRequest {
    card_transaction_type: BluesnapTxnType,
    transaction_id: String,
    amount: Option<String>,
}

impl TryFrom<&types::PaymentsCaptureRouterData> for BluesnapCaptureRequest {
    type Error = error_stack::Report<errors::ConnectorError>;
    fn try_from(item: &types::PaymentsCaptureRouterData) -> Result<Self, Self::Error> {
        let card_transaction_type = BluesnapTxnType::Capture;
        let transaction_id = item.request.connector_transaction_id.to_string();
        let amount =
            utils::to_currency_base_unit(item.request.amount_to_capture, item.request.currency)?;
        Ok(Self {
            card_transaction_type,
            transaction_id,
            amount: Some(amount),
        })
    }
}

// Auth Struct
pub struct BluesnapAuthType {
    pub(super) api_key: String,
    pub(super) key1: String,
}

impl TryFrom<&types::ConnectorAuthType> for BluesnapAuthType {
    type Error = error_stack::Report<errors::ConnectorError>;
    fn try_from(auth_type: &types::ConnectorAuthType) -> Result<Self, Self::Error> {
        if let types::ConnectorAuthType::BodyKey { api_key, key1 } = auth_type {
            Ok(Self {
                api_key: api_key.to_string(),
                key1: key1.to_string(),
            })
        } else {
            Err(errors::ConnectorError::FailedToObtainAuthType.into())
        }
    }
}

#[derive(Debug, Serialize, PartialEq)]
#[serde(rename_all = "camelCase")]
pub struct BluesnapCustomerRequest {
    email: Option<Email>,
}

impl TryFrom<&types::ConnectorCustomerRouterData> for BluesnapCustomerRequest {
    type Error = error_stack::Report<errors::ConnectorError>;
    fn try_from(item: &types::ConnectorCustomerRouterData) -> Result<Self, Self::Error> {
        Ok(Self {
            email: item.request.email.to_owned(),
        })
    }
}

#[derive(Debug, Deserialize, PartialEq)]
#[serde(rename_all = "camelCase")]
pub struct BluesnapCustomerResponse {
    vaulted_shopper_id: u64,
}
impl<F, T>
    TryFrom<types::ResponseRouterData<F, BluesnapCustomerResponse, T, types::PaymentsResponseData>>
    for types::RouterData<F, T, types::PaymentsResponseData>
{
    type Error = error_stack::Report<errors::ConnectorError>;
    fn try_from(
        item: types::ResponseRouterData<
            F,
            BluesnapCustomerResponse,
            T,
            types::PaymentsResponseData,
        >,
    ) -> Result<Self, Self::Error> {
        Ok(Self {
            response: Ok(types::PaymentsResponseData::ConnectorCustomerResponse {
                connector_customer_id: item.response.vaulted_shopper_id.to_string(),
            }),
            ..item.data
        })
    }
}

// PaymentsResponse
#[derive(Debug, Clone, Serialize, Deserialize, PartialEq)]
#[serde(rename_all = "SCREAMING_SNAKE_CASE")]
pub enum BluesnapTxnType {
    AuthOnly,
    AuthCapture,
    AuthReversal,
    Capture,
    Refund,
}

#[derive(Debug, Clone, Default, Serialize, Deserialize, PartialEq)]
#[serde(rename_all = "UPPERCASE")]
pub enum BluesnapProcessingStatus {
    #[serde(alias = "success")]
    Success,
    #[default]
    #[serde(alias = "pending")]
    Pending,
    #[serde(alias = "fail")]
    Fail,
    #[serde(alias = "pending_merchant_review")]
    PendingMerchantReview,
}

impl ForeignTryFrom<(BluesnapTxnType, BluesnapProcessingStatus)> for enums::AttemptStatus {
    type Error = error_stack::Report<errors::ConnectorError>;
    fn foreign_try_from(
        item: (BluesnapTxnType, BluesnapProcessingStatus),
    ) -> Result<Self, Self::Error> {
        let (item_txn_status, item_processing_status) = item;
        Ok(match item_processing_status {
            BluesnapProcessingStatus::Success => match item_txn_status {
                BluesnapTxnType::AuthOnly => Self::Authorized,
                BluesnapTxnType::AuthReversal => Self::Voided,
                BluesnapTxnType::AuthCapture | BluesnapTxnType::Capture => Self::Charged,
                BluesnapTxnType::Refund => Self::Charged,
            },
            BluesnapProcessingStatus::Pending | BluesnapProcessingStatus::PendingMerchantReview => {
                Self::Pending
            }
            BluesnapProcessingStatus::Fail => Self::Failure,
        })
    }
}

impl From<BluesnapProcessingStatus> for enums::RefundStatus {
    fn from(item: BluesnapProcessingStatus) -> Self {
        match item {
            BluesnapProcessingStatus::Success => Self::Success,
            BluesnapProcessingStatus::Pending => Self::Pending,
            BluesnapProcessingStatus::PendingMerchantReview => Self::ManualReview,
            BluesnapProcessingStatus::Fail => Self::Failure,
        }
    }
}

#[derive(Debug, Clone, Serialize, Deserialize, PartialEq)]
#[serde(rename_all = "camelCase")]
pub struct BluesnapPaymentsResponse {
    processing_info: ProcessingInfoResponse,
    transaction_id: String,
    card_transaction_type: BluesnapTxnType,
}

#[derive(Default, Debug, Clone, Serialize, Deserialize, PartialEq)]
#[serde(rename_all = "camelCase")]
pub struct Refund {
    refund_transaction_id: String,
    amount: String,
}

#[derive(Default, Debug, Clone, Serialize, Deserialize, PartialEq)]
#[serde(rename_all = "camelCase")]
pub struct ProcessingInfoResponse {
    processing_status: BluesnapProcessingStatus,
    authorization_code: Option<String>,
    network_transaction_id: Option<String>,
}

impl<F: Flow, T>
    TryFrom<types::ResponseRouterData<F, BluesnapPaymentsResponse, T, types::PaymentsResponseData>>
    for types::RouterData<F, T, types::PaymentsResponseData>
{
    type Error = error_stack::Report<errors::ConnectorError>;
    fn try_from(
        item: types::ResponseRouterData<
            F,
            BluesnapPaymentsResponse,
            T,
            types::PaymentsResponseData,
        >,
    ) -> Result<Self, Self::Error> {
        Ok(Self {
            status: enums::AttemptStatus::foreign_try_from((
                item.response.card_transaction_type,
                item.response.processing_info.processing_status,
            ))?,
            response: Ok(types::PaymentsResponseData::TransactionResponse {
                resource_id: types::ResponseId::ConnectorTransactionId(
                    item.response.transaction_id,
                ),
                redirection_data: None,
                mandate_reference: None,
                connector_metadata: None,
                network_txn_id: None,
            }),
            ..item.data
        })
    }
}

#[derive(Default, Debug, Eq, PartialEq, Serialize)]
pub struct BluesnapRefundRequest {
    amount: Option<String>,
    reason: Option<String>,
}

impl<F: Flow> TryFrom<&types::RefundsRouterData<F>> for BluesnapRefundRequest {
    type Error = error_stack::Report<errors::ConnectorError>;
    fn try_from(item: &types::RefundsRouterData<F>) -> Result<Self, Self::Error> {
        Ok(Self {
            reason: item.request.reason.clone(),
            amount: Some(utils::to_currency_base_unit(
                item.request.refund_amount,
                item.request.currency,
            )?),
        })
    }
}

#[derive(Default, Debug, Clone, Deserialize)]
#[serde(rename_all = "camelCase")]
pub struct RefundResponse {
    refund_transaction_id: i32,
}

impl TryFrom<types::RefundsResponseRouterData<api::RSync, BluesnapPaymentsResponse>>
    for types::RefundsRouterData<api::RSync>
{
    type Error = error_stack::Report<errors::ConnectorError>;
    fn try_from(
        item: types::RefundsResponseRouterData<api::RSync, BluesnapPaymentsResponse>,
    ) -> Result<Self, Self::Error> {
        Ok(Self {
            response: Ok(types::RefundsResponseData {
                connector_refund_id: item.response.transaction_id.clone(),
                refund_status: enums::RefundStatus::from(
                    item.response.processing_info.processing_status,
                ),
            }),
            ..item.data
        })
    }
}

impl TryFrom<types::RefundsResponseRouterData<api::Execute, RefundResponse>>
    for types::RefundsRouterData<api::Execute>
{
    type Error = error_stack::Report<errors::ConnectorError>;
    fn try_from(
        item: types::RefundsResponseRouterData<api::Execute, RefundResponse>,
    ) -> Result<Self, Self::Error> {
        Ok(Self {
            response: Ok(types::RefundsResponseData {
                connector_refund_id: item.response.refund_transaction_id.to_string(),
                refund_status: enums::RefundStatus::Pending,
            }),
            ..item.data
        })
    }
}
#[derive(Debug, Clone, Deserialize, PartialEq)]
#[serde(rename_all = "camelCase")]
pub struct BluesnapWebhookBody {
    pub auth_key: String,
    pub contract_id: String,
    pub reference_number: String,
}

#[derive(Debug, Deserialize)]
#[serde(rename_all = "camelCase")]
pub struct BluesnapWebhookObjectEventType {
    pub transaction_type: String,
}
#[derive(Default, Debug, Clone, Serialize, Deserialize, PartialEq)]
#[serde(rename_all = "camelCase")]
pub struct BluesnapWebhookObjectResource {
    pub auth_key: String,
    pub contract_id: String,
    pub reference_number: String,
}

#[derive(Default, Debug, Clone, Serialize, Deserialize, PartialEq)]
#[serde(rename_all = "camelCase")]
pub struct ErrorDetails {
    pub code: String,
    pub description: String,
}

#[derive(Default, Debug, Clone, Deserialize, PartialEq)]
#[serde(rename_all = "camelCase")]
pub struct BluesnapErrorResponse {
    pub message: Vec<ErrorDetails>,
}

#[derive(Default, Debug, Clone, Deserialize, PartialEq)]
#[serde(rename_all = "camelCase")]
pub struct BluesnapAuthErrorResponse {
    pub error_code: String,
    pub error_description: String,
}

#[derive(Debug, Clone, Deserialize, PartialEq)]
#[serde(untagged)]
pub enum BluesnapErrors {
    PaymentError(BluesnapErrorResponse),
    AuthError(BluesnapAuthErrorResponse),
}<|MERGE_RESOLUTION|>--- conflicted
+++ resolved
@@ -8,14 +8,9 @@
 
 use crate::{
     connector::utils,
-<<<<<<< HEAD
+    consts,
     core::{errors, payments::operations::Flow},
-    pii::{self, Secret},
-=======
-    consts,
-    core::errors,
     pii::Secret,
->>>>>>> e3fcfdd3
     types::{self, api, storage::enums, transformers::ForeignTryFrom},
     utils::Encode,
 };

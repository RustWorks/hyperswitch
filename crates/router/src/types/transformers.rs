--- conflicted
+++ resolved
@@ -363,14 +363,11 @@
             disabled: merchant_ca.disabled,
             metadata: merchant_ca.metadata,
             payment_methods_enabled,
-<<<<<<< HEAD
             connector_label: merchant_ca.connector_label,
             business_country: merchant_ca.business_country,
             business_label: merchant_ca.business_label,
             business_sub_label: merchant_ca.business_sub_label,
-=======
             frm_configs: Some(configs_for_frm),
->>>>>>> 4524d4f5
         })
     }
 }

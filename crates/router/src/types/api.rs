--- conflicted
+++ resolved
@@ -26,13 +26,8 @@
     configs::settings::Connectors,
     connector, consts,
     core::errors::{self, CustomResult},
-<<<<<<< HEAD
-    services::{ConnectorIntegration, ConnectorRedirectResponse},
+    services::{request, ConnectorIntegration, ConnectorRedirectResponse},
     types::{self, api::enums as api_enums, Flow},
-=======
-    services::{request, ConnectorIntegration, ConnectorRedirectResponse},
-    types::{self, api::enums as api_enums},
->>>>>>> fc6acd04
 };
 #[derive(Debug, Default, Clone, Flow)]
 pub struct AccessTokenAuth;

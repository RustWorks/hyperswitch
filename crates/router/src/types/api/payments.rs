pub use api_models::payments::{
    AcceptanceType, Address, AddressDetails, Amount, AuthenticationForStartResponse, Card,
    CustomerAcceptance, MandateData, MandateTxnType, MandateType, MandateValidationFields,
    NextAction, NextActionType, OnlineMandate, PayLaterData, PaymentIdType, PaymentListConstraints,
    PaymentListResponse, PaymentMethodData, PaymentMethodDataResponse, PaymentOp,
    PaymentRetrieveBody, PaymentRetrieveBodyWithCredentials, PaymentsCancelRequest,
    PaymentsCaptureRequest, PaymentsRedirectRequest, PaymentsRedirectionResponse, PaymentsRequest,
    PaymentsResponse, PaymentsResponseForm, PaymentsRetrieveRequest, PaymentsSessionRequest,
    PaymentsSessionResponse, PaymentsStartRequest, PgRedirectResponse, PhoneDetails,
    RedirectionResponse, SessionToken, UrlDetails, VerifyRequest, VerifyResponse, WalletData,
};
use error_stack::{IntoReport, ResultExt};
use masking::PeekInterface;
use router_derive::Flow;
use time::PrimitiveDateTime;

use crate::{
    core::errors,
    services::api,
    types::{self, api as api_types},
};

pub(crate) trait PaymentsRequestExt {
    fn is_mandate(&self) -> Option<MandateTxnType>;
}

impl PaymentsRequestExt for PaymentsRequest {
    fn is_mandate(&self) -> Option<MandateTxnType> {
        match (&self.mandate_data, &self.mandate_id) {
            (None, None) => None,
            (_, Some(_)) => Some(MandateTxnType::RecurringMandateTxn),
            (Some(_), _) => Some(MandateTxnType::NewMandateTxn),
        }
    }
}

pub(crate) trait CustomerAcceptanceExt {
    fn get_ip_address(&self) -> Option<String>;
    fn get_user_agent(&self) -> Option<String>;
    fn get_accepted_at(&self) -> PrimitiveDateTime;
}

impl CustomerAcceptanceExt for CustomerAcceptance {
    fn get_ip_address(&self) -> Option<String> {
        self.online
            .as_ref()
            .map(|data| data.ip_address.peek().to_owned())
    }

    fn get_user_agent(&self) -> Option<String> {
        self.online.as_ref().map(|data| data.user_agent.clone())
    }

    fn get_accepted_at(&self) -> PrimitiveDateTime {
        self.accepted_at
            .unwrap_or_else(common_utils::date_time::now)
    }
}

impl super::Router for PaymentsRequest {}

// Core related api layer.
#[derive(Debug, Default, Clone, Flow)]
pub struct Authorize;

#[derive(Debug, Default, Clone, Flow)]
pub struct AuthorizeSessionToken;

#[derive(Debug, Default, Clone, Flow)]
pub struct CompleteAuthorize;
#[derive(Debug, Default, Clone, Flow)]
pub struct InitPayment;
#[derive(Debug, Default, Clone, Flow)]
pub struct Capture;

#[derive(Debug, Default, Clone, Flow)]
pub struct PSync;
#[derive(Debug, Default, Clone, Flow)]
pub struct Void;

#[derive(Debug, Default, Clone, Flow)]
pub struct Session;

#[derive(Debug, Default, Clone, Flow)]
pub struct PaymentMethodToken;

<<<<<<< HEAD
#[derive(Debug, Default, Clone, Flow)]
=======
#[derive(Debug, Clone)]
pub struct CreateConnectorCustomer;

#[derive(Debug, Clone)]
>>>>>>> e3fcfdd3
pub struct Verify;

pub(crate) trait PaymentIdTypeExt {
    fn get_payment_intent_id(&self) -> errors::CustomResult<String, errors::ValidationError>;
}

impl PaymentIdTypeExt for PaymentIdType {
    fn get_payment_intent_id(&self) -> errors::CustomResult<String, errors::ValidationError> {
        match self {
            Self::PaymentIntentId(id) => Ok(id.clone()),
            Self::ConnectorTransactionId(_) | Self::PaymentAttemptId(_) => {
                Err(errors::ValidationError::IncorrectValueProvided {
                    field_name: "payment_id",
                })
                .into_report()
                .attach_printable("Expected payment intent ID but got connector transaction ID")
            }
        }
    }
}

pub(crate) trait MandateValidationFieldsExt {
    fn is_mandate(&self) -> Option<MandateTxnType>;
}

impl MandateValidationFieldsExt for MandateValidationFields {
    fn is_mandate(&self) -> Option<MandateTxnType> {
        match (&self.mandate_data, &self.mandate_id) {
            (None, None) => None,
            (_, Some(_)) => Some(MandateTxnType::RecurringMandateTxn),
            (Some(_), _) => Some(MandateTxnType::NewMandateTxn),
        }
    }
}

// Extract only the last 4 digits of card

pub trait PaymentAuthorize:
    api::ConnectorIntegration<Authorize, types::PaymentsAuthorizeData, types::PaymentsResponseData>
{
}

pub trait PaymentSync:
    api::ConnectorIntegration<PSync, types::PaymentsSyncData, types::PaymentsResponseData>
{
}

pub trait PaymentVoid:
    api::ConnectorIntegration<Void, types::PaymentsCancelData, types::PaymentsResponseData>
{
}

pub trait PaymentCapture:
    api::ConnectorIntegration<Capture, types::PaymentsCaptureData, types::PaymentsResponseData>
{
}

pub trait PaymentSession:
    api::ConnectorIntegration<Session, types::PaymentsSessionData, types::PaymentsResponseData>
{
}

pub trait PreVerify:
    api::ConnectorIntegration<Verify, types::VerifyRequestData, types::PaymentsResponseData>
{
}

pub trait PaymentsCompleteAuthorize:
    api::ConnectorIntegration<
    CompleteAuthorize,
    types::CompleteAuthorizeData,
    types::PaymentsResponseData,
>
{
}

pub trait PaymentToken:
    api::ConnectorIntegration<
    PaymentMethodToken,
    types::PaymentMethodTokenizationData,
    types::PaymentsResponseData,
>
{
}

pub trait ConnectorCustomer:
    api::ConnectorIntegration<
    CreateConnectorCustomer,
    types::ConnectorCustomerData,
    types::PaymentsResponseData,
>
{
}

pub trait Payment:
    api_types::ConnectorCommon
    + PaymentAuthorize
    + PaymentsCompleteAuthorize
    + PaymentSync
    + PaymentCapture
    + PaymentVoid
    + PreVerify
    + PaymentSession
    + PaymentToken
    + ConnectorCustomer
{
}

#[cfg(test)]
mod payments_test {
    #![allow(clippy::expect_used, clippy::unwrap_used)]

    use super::*;

    #[allow(dead_code)]
    fn card() -> Card {
        Card {
            card_number: "1234432112344321".to_string().try_into().unwrap(),
            card_exp_month: "12".to_string().into(),
            card_exp_year: "99".to_string().into(),
            card_holder_name: "JohnDoe".to_string().into(),
            card_cvc: "123".to_string().into(),
            card_issuer: Some("HDFC".to_string()),
            card_network: Some(api_models::enums::CardNetwork::Visa),
        }
    }

    #[allow(dead_code)]
    fn payments_request() -> PaymentsRequest {
        PaymentsRequest {
            amount: Some(Amount::from(200)),
            payment_method_data: Some(PaymentMethodData::Card(card())),
            ..PaymentsRequest::default()
        }
    }

    //#[test] // FIXME: Fix test
    #[allow(dead_code)]
    fn verify_payments_request() {
        let pay_req = payments_request();
        let serialized =
            serde_json::to_string(&pay_req).expect("error serializing payments request");
        let _deserialized_pay_req: PaymentsRequest =
            serde_json::from_str(&serialized).expect("error de-serializing payments response");
        //assert_eq!(pay_req, deserialized_pay_req)
    }

    // Intended to test the serialization and deserialization of the enum PaymentIdType
    #[test]
    fn test_connector_id_type() {
        let sample_1 = PaymentIdType::PaymentIntentId("test_234565430uolsjdnf48i0".to_string());
        let s_sample_1 = serde_json::to_string(&sample_1).unwrap();
        let ds_sample_1 = serde_json::from_str::<PaymentIdType>(&s_sample_1).unwrap();
        assert_eq!(ds_sample_1, sample_1)
    }
}<|MERGE_RESOLUTION|>--- conflicted
+++ resolved
@@ -84,14 +84,10 @@
 #[derive(Debug, Default, Clone, Flow)]
 pub struct PaymentMethodToken;
 
-<<<<<<< HEAD
-#[derive(Debug, Default, Clone, Flow)]
-=======
-#[derive(Debug, Clone)]
+#[derive(Debug, Default, Clone, Flow)]
 pub struct CreateConnectorCustomer;
 
-#[derive(Debug, Clone)]
->>>>>>> e3fcfdd3
+#[derive(Debug, Default, Clone, Flow)]
 pub struct Verify;
 
 pub(crate) trait PaymentIdTypeExt {

use std::marker::PhantomData;

use api_models::admin::PaymentMethodsEnabled;
use async_trait::async_trait;
use common_utils::ext_traits::{AsyncExt, ValueExt};
use error_stack::ResultExt;
use router_derive::PaymentOperation;
use router_env::{instrument, tracing};

use super::{BoxedOperation, Domain, GetTracker, Operation, UpdateTracker, ValidateRequest};
use crate::{
    core::{
        errors::{self, RouterResult, StorageErrorExt},
        payments::{self, helpers, operations, PaymentData},
    },
    db::StorageInterface,
    logger,
    routes::AppState,
    types::{
        api::{self, PaymentIdTypeExt},
        storage::{self, enums as storage_enums},
        transformers::ForeignInto,
    },
    utils::OptionExt,
};

#[derive(Debug, Clone, Copy, PaymentOperation)]
#[operation(ops = "all", flow = "session")]
pub struct PaymentSession;

#[async_trait]
impl<F: Send + Clone> GetTracker<F, PaymentData<F>, api::PaymentsSessionRequest>
    for PaymentSession
{
    #[instrument(skip_all)]
    async fn get_trackers<'a>(
        &'a self,
        state: &'a AppState,
        payment_id: &api::PaymentIdType,
        request: &api::PaymentsSessionRequest,
        _mandate_type: Option<api::MandateTxnType>,
        merchant_account: &storage::MerchantAccount,
    ) -> RouterResult<(
        BoxedOperation<'a, F, api::PaymentsSessionRequest>,
        PaymentData<F>,
        Option<payments::CustomerDetails>,
    )> {
        let payment_id = payment_id
            .get_payment_intent_id()
            .change_context(errors::ApiErrorResponse::PaymentNotFound)?;

        let db = &*state.store;
        let merchant_id = &merchant_account.merchant_id;
        let storage_scheme = merchant_account.storage_scheme;

        let mut payment_intent = db
            .find_payment_intent_by_payment_id_merchant_id(&payment_id, merchant_id, storage_scheme)
            .await
            .to_not_found_response(errors::ApiErrorResponse::PaymentNotFound)?;

        helpers::validate_payment_status_against_not_allowed_statuses(
            &payment_intent.status,
            &[
                storage_enums::IntentStatus::Failed,
                storage_enums::IntentStatus::Succeeded,
            ],
            "create a session token for",
        )?;

        let mut payment_attempt = db
            .find_payment_attempt_by_payment_id_merchant_id_attempt_id(
                payment_intent.payment_id.as_str(),
                merchant_id,
                payment_intent.active_attempt_id.as_str(),
                storage_scheme,
            )
            .await
            .to_not_found_response(errors::ApiErrorResponse::PaymentNotFound)?;

        let currency = payment_intent.currency.get_required_value("currency")?;

        payment_attempt.payment_method = Some(storage_enums::PaymentMethod::Wallet);

        let amount = payment_intent.amount.into();

        let shipping_address = helpers::get_address_for_payment_request(
            db,
            None,
            payment_intent.shipping_address_id.as_deref(),
            merchant_id,
            &payment_intent.customer_id,
        )
        .await?;

        let billing_address = helpers::get_address_for_payment_request(
            db,
            None,
            payment_intent.billing_address_id.as_deref(),
            merchant_id,
            &payment_intent.customer_id,
        )
        .await?;

        payment_intent.shipping_address_id = shipping_address.clone().map(|x| x.address_id);
        payment_intent.billing_address_id = billing_address.clone().map(|x| x.address_id);

        let connector_response = db
            .find_connector_response_by_payment_id_merchant_id_attempt_id(
                &payment_intent.payment_id,
                &payment_intent.merchant_id,
                &payment_attempt.attempt_id,
                storage_scheme,
            )
            .await
            .map_err(|error| {
                error
                    .change_context(errors::ApiErrorResponse::InternalServerError)
                    .attach_printable("Database error when finding connector response")
            })?;

        let customer_details = payments::CustomerDetails {
            customer_id: payment_intent.customer_id.clone(),
            name: None,
            email: None,
            phone: None,
            phone_country_code: None,
        };

        let creds_identifier = request
            .merchant_connector_details
            .as_ref()
            .map(|mcd| mcd.creds_identifier.to_owned());
        request
            .merchant_connector_details
            .to_owned()
            .async_map(|mcd| async {
                helpers::insert_merchant_connector_creds_to_config(
                    db,
                    merchant_account.merchant_id.as_str(),
                    mcd,
                )
                .await
            })
            .await
            .transpose()?;

        Ok((
            Box::new(self),
            PaymentData {
                flow: PhantomData,
                payment_intent,
                payment_attempt,
                currency,
                amount,
                email: None,
                mandate_id: None,
                token: None,
                setup_mandate: None,
                address: payments::PaymentAddress {
                    shipping: shipping_address.as_ref().map(|a| a.foreign_into()),
                    billing: billing_address.as_ref().map(|a| a.foreign_into()),
                },
                confirm: None,
                payment_method_data: None,
                force_sync: None,
                refunds: vec![],
                disputes: vec![],
                sessions_token: vec![],
                connector_response,
                card_cvc: None,
                creds_identifier,
                pm_token: None,
                connector_customer_id: None,
            },
            Some(customer_details),
        ))
    }
}

#[async_trait]
impl<F: Clone> UpdateTracker<F, PaymentData<F>, api::PaymentsSessionRequest> for PaymentSession {
    #[instrument(skip_all)]
    async fn update_trackers<'b>(
        &'b self,
        db: &dyn StorageInterface,
        _payment_id: &api::PaymentIdType,
        mut payment_data: PaymentData<F>,
        _customer: Option<storage::Customer>,
        storage_scheme: storage_enums::MerchantStorageScheme,
        _updated_customer: Option<storage::CustomerUpdate>,
    ) -> RouterResult<(
        BoxedOperation<'b, F, api::PaymentsSessionRequest>,
        PaymentData<F>,
    )>
    where
        F: 'b + Send,
    {
        let metadata = payment_data.payment_intent.metadata.clone();
        payment_data.payment_intent = match metadata {
            Some(metadata) => db
                .update_payment_intent(
                    payment_data.payment_intent,
                    storage::PaymentIntentUpdate::MetadataUpdate { metadata },
                    storage_scheme,
                )
                .await
                .to_not_found_response(errors::ApiErrorResponse::PaymentNotFound)?,
            None => payment_data.payment_intent,
        };

        Ok((Box::new(self), payment_data))
    }
}

impl<F: Send + Clone> ValidateRequest<F, api::PaymentsSessionRequest> for PaymentSession {
    #[instrument(skip_all)]
    fn validate_request<'a, 'b>(
        &'b self,
        request: &api::PaymentsSessionRequest,
        merchant_account: &'a storage::MerchantAccount,
    ) -> RouterResult<(
        BoxedOperation<'b, F, api::PaymentsSessionRequest>,
        operations::ValidateResult<'a>,
    )> {
        //paymentid is already generated and should be sent in the request
        let given_payment_id = request.payment_id.clone();

        Ok((
            Box::new(self),
            operations::ValidateResult {
                merchant_id: &merchant_account.merchant_id,
                payment_id: api::PaymentIdType::PaymentIntentId(given_payment_id),
                mandate_type: None,
                storage_scheme: merchant_account.storage_scheme,
            },
        ))
    }
}

#[async_trait]
impl<F: Clone + Send, Op: Send + Sync + Operation<F, api::PaymentsSessionRequest>>
    Domain<F, api::PaymentsSessionRequest> for Op
where
    for<'a> &'a Op: Operation<F, api::PaymentsSessionRequest>,
{
    #[instrument(skip_all)]
    async fn get_or_create_customer_details<'a>(
        &'a self,
        db: &dyn StorageInterface,
        payment_data: &mut PaymentData<F>,
        request: Option<payments::CustomerDetails>,
        merchant_id: &str,
    ) -> errors::CustomResult<
        (
            BoxedOperation<'a, F, api::PaymentsSessionRequest>,
            Option<storage::Customer>,
        ),
        errors::StorageError,
    > {
        helpers::create_customer_if_not_exist(
            Box::new(self),
            db,
            payment_data,
            request,
            merchant_id,
        )
        .await
    }

    #[instrument(skip_all)]
    async fn make_pm_data<'b>(
        &'b self,
        _state: &'b AppState,
        _payment_data: &mut PaymentData<F>,
        _storage_scheme: storage_enums::MerchantStorageScheme,
    ) -> RouterResult<(
        BoxedOperation<'b, F, api::PaymentsSessionRequest>,
        Option<api::PaymentMethodData>,
    )> {
        //No payment method data for this operation
        Ok((Box::new(self), None))
    }

    /// Returns `Vec<SessionConnectorData>`
    /// Steps carried out in this function
    /// Get all the `merchant_connector_accounts` which are not disabled
    /// Filter out connectors which have `invoke_sdk_client` enabled in `payment_method_types`
    /// If session token is requested for certain wallets only, then return them, else
    /// return all eligible connectors
    ///
    /// `GetToken` parameter specifies whether to get the session token from connector integration
    /// or from separate implementation ( for googlepay - from metadata and applepay - from metadata and call connector)
    async fn get_connector<'a>(
        &'a self,
        merchant_account: &storage::MerchantAccount,
        state: &AppState,
        request: &api::PaymentsSessionRequest,
        payment_intent: &storage::payment_intent::PaymentIntent,
    ) -> RouterResult<api::ConnectorChoice> {
        let connectors = &state.conf.connectors;
        let db = &state.store;

        let all_connector_accounts = db
            .find_merchant_connector_account_by_merchant_id_and_disabled_list(
                &merchant_account.merchant_id,
                false,
            )
            .await
            .change_context(errors::ApiErrorResponse::InternalServerError)
            .attach_printable("Database error when querying for merchant connector accounts")?;

        let filtered_connector_accounts = helpers::filter_mca_based_on_business_details(
            all_connector_accounts,
            Some(payment_intent),
        );

        let requested_payment_method_types = request.wallets.clone();
        let mut connector_and_supporting_payment_method_type = Vec::new();

        filtered_connector_accounts
            .into_iter()
            .for_each(|connector_account| {
                let res = connector_account
                    .payment_methods_enabled
                    .unwrap_or_default()
                    .into_iter()
                    .map(|payment_methods_enabled| {
                        payment_methods_enabled
                            .parse_value::<PaymentMethodsEnabled>("payment_methods_enabled")
                    })
                    .filter_map(|parsed_payment_method_result| {
                        let error = parsed_payment_method_result.as_ref().err();
                        logger::error!(session_token_parsing_error=?error);
                        parsed_payment_method_result.ok()
                    })
                    .flat_map(|parsed_payment_methods_enabled| {
                        parsed_payment_methods_enabled
                            .payment_method_types
                            .unwrap_or_default()
                            .into_iter()
                            .filter(|payment_method_type| {
                                let is_invoke_sdk_client = matches!(
                                    payment_method_type.payment_experience,
                                    Some(api_models::enums::PaymentExperience::InvokeSdkClient)
                                );

                                // If session token is requested for the payment method type,
                                // filter it out
                                // if not, then create all sessions tokens
                                let is_sent_in_request = requested_payment_method_types
                                    .contains(&payment_method_type.payment_method_type)
                                    || requested_payment_method_types.is_empty();

                                is_invoke_sdk_client && is_sent_in_request
                            })
                            .map(|payment_method_type| {
                                (
                                    connector_account.connector_name.to_owned(),
                                    payment_method_type.payment_method_type,
                                    connector_account.business_sub_label.to_owned(),
                                )
                            })
                            .collect::<Vec<_>>()
                    })
                    .collect::<Vec<_>>();
                connector_and_supporting_payment_method_type.extend(res);
            });

        let mut session_connector_data =
            Vec::with_capacity(connector_and_supporting_payment_method_type.len());

        for (connector, payment_method_type, business_sub_label) in
            connector_and_supporting_payment_method_type
        {
            match api::ConnectorData::get_connector_by_name(
                connectors,
                &connector,
                api::GetToken::from(payment_method_type),
            ) {
                Ok(connector_data) => session_connector_data.push(api::SessionConnectorData {
                    payment_method_type,
                    connector: connector_data,
                    business_sub_label,
                }),
                Err(error) => {
                    logger::error!(session_token_error=?error)
                }
            }
        }

<<<<<<< HEAD
        let requested_payment_method_types = request.wallets.clone();

        let connectors_data = if !requested_payment_method_types.is_empty() {
            let mut connectors_data = Vec::new();
            for payment_method_type in requested_payment_method_types {
                for connector_and_payment_method_type in
                    &connector_and_supporting_payment_method_type
                {
                    if connector_and_payment_method_type.1 == payment_method_type {
                        let connector_type =
                            get_connector_type_for_session_token(payment_method_type, request);

                        let connector_details = api::ConnectorData::get_connector_by_name(
                            connectors,
                            connector_and_payment_method_type.0.as_str(),
                            connector_type,
                        )?;
                        connectors_data.push(api::SessionConnectorData {
                            payment_method_type,
                            connector: connector_details,
                        });
                    }
                }
            }
            connectors_data
        } else {
            let mut connectors_data = Vec::new();

            for connector_and_payment_method_type in connector_and_supporting_payment_method_type {
                let connector_type = get_connector_type_for_session_token(
                    connector_and_payment_method_type.1,
                    request,
                );

                let connector_details = api::ConnectorData::get_connector_by_name(
                    connectors,
                    connector_and_payment_method_type.0.as_str(),
                    connector_type,
                )?;
                connectors_data.push(api::SessionConnectorData {
                    payment_method_type: connector_and_payment_method_type.1,
                    connector: connector_details,
                });
            }
            connectors_data
        };

        Ok(api::ConnectorChoice::SessionMultiple(connectors_data))
=======
        Ok(api::ConnectorChoice::SessionMultiple(
            session_connector_data,
        ))
>>>>>>> d7cfb4a1
    }
}

impl From<api_models::enums::PaymentMethodType> for api::GetToken {
    fn from(value: api_models::enums::PaymentMethodType) -> Self {
        match value {
            api_models::enums::PaymentMethodType::GooglePay => Self::GpayMetadata,
            api_models::enums::PaymentMethodType::ApplePay => Self::ApplePayMetadata,
            _ => Self::Connector,
        }
    }
}

pub fn get_connector_type_for_session_token(
    payment_method_type: api_models::enums::PaymentMethodType,
    request: &api::PaymentsSessionRequest,
) -> api::GetToken {
    if payment_method_type == api_models::enums::PaymentMethodType::ApplePay {
        request
            .delayed_session_response
            .and_then(|delayed_response| delayed_response.then_some(api::GetToken::Connector))
            .unwrap_or(api::GetToken::from(payment_method_type))
    } else {
        api::GetToken::from(payment_method_type)
    }
}<|MERGE_RESOLUTION|>--- conflicted
+++ resolved
@@ -372,11 +372,10 @@
         for (connector, payment_method_type, business_sub_label) in
             connector_and_supporting_payment_method_type
         {
-            match api::ConnectorData::get_connector_by_name(
-                connectors,
-                &connector,
-                api::GetToken::from(payment_method_type),
-            ) {
+            let connector_type = get_connector_type_for_session_token(payment_method_type, request);
+
+            match api::ConnectorData::get_connector_by_name(connectors, &connector, connector_type)
+            {
                 Ok(connector_data) => session_connector_data.push(api::SessionConnectorData {
                     payment_method_type,
                     connector: connector_data,
@@ -388,60 +387,9 @@
             }
         }
 
-<<<<<<< HEAD
-        let requested_payment_method_types = request.wallets.clone();
-
-        let connectors_data = if !requested_payment_method_types.is_empty() {
-            let mut connectors_data = Vec::new();
-            for payment_method_type in requested_payment_method_types {
-                for connector_and_payment_method_type in
-                    &connector_and_supporting_payment_method_type
-                {
-                    if connector_and_payment_method_type.1 == payment_method_type {
-                        let connector_type =
-                            get_connector_type_for_session_token(payment_method_type, request);
-
-                        let connector_details = api::ConnectorData::get_connector_by_name(
-                            connectors,
-                            connector_and_payment_method_type.0.as_str(),
-                            connector_type,
-                        )?;
-                        connectors_data.push(api::SessionConnectorData {
-                            payment_method_type,
-                            connector: connector_details,
-                        });
-                    }
-                }
-            }
-            connectors_data
-        } else {
-            let mut connectors_data = Vec::new();
-
-            for connector_and_payment_method_type in connector_and_supporting_payment_method_type {
-                let connector_type = get_connector_type_for_session_token(
-                    connector_and_payment_method_type.1,
-                    request,
-                );
-
-                let connector_details = api::ConnectorData::get_connector_by_name(
-                    connectors,
-                    connector_and_payment_method_type.0.as_str(),
-                    connector_type,
-                )?;
-                connectors_data.push(api::SessionConnectorData {
-                    payment_method_type: connector_and_payment_method_type.1,
-                    connector: connector_details,
-                });
-            }
-            connectors_data
-        };
-
-        Ok(api::ConnectorChoice::SessionMultiple(connectors_data))
-=======
         Ok(api::ConnectorChoice::SessionMultiple(
             session_connector_data,
         ))
->>>>>>> d7cfb4a1
     }
 }
 

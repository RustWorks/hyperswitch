--- conflicted
+++ resolved
@@ -162,6 +162,7 @@
             money,
             request,
             shipping_address.clone().map(|x| x.address_id),
+            payment_link_data.clone(),
             billing_address.clone().map(|x| x.address_id),
             attempt_id,
             state,
@@ -187,27 +188,8 @@
                 payment_id: payment_id.clone(),
             })?;
 
-<<<<<<< HEAD
-        payment_intent = db
-            .insert_payment_intent(
-                Self::make_payment_intent(
-                    &payment_id,
-                    merchant_account,
-                    money,
-                    request,
-                    shipping_address.clone().map(|x| x.address_id),
-                    payment_link_data.clone(),
-                    billing_address.clone().map(|x| x.address_id),
-                    payment_attempt.attempt_id.to_owned(),
-                    state,
-                )
-                .await?,
-                storage_scheme,
-            )
-=======
         payment_attempt = db
             .insert_payment_attempt(payment_attempt_new, storage_scheme)
->>>>>>> ec51e484
             .await
             .to_duplicate_response(errors::ApiErrorResponse::DuplicatePayment {
                 payment_id: payment_id.clone(),

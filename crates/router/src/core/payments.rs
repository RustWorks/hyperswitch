--- conflicted
+++ resolved
@@ -14,11 +14,7 @@
 use futures::future::join_all;
 use masking::Secret;
 use router_env::{instrument, tracing};
-<<<<<<< HEAD
 use scheduler::{errors as sch_errors, utils as pt_utils};
-use storage_models::ephemeral_key;
-=======
->>>>>>> c119bfdd
 use time;
 
 pub use self::operations::{
@@ -37,16 +33,13 @@
     db::StorageInterface,
     logger,
     routes::{metrics, AppState},
-<<<<<<< HEAD
-=======
-    scheduler::{utils as pt_utils, workflows::payment_sync},
->>>>>>> c119bfdd
     services::{self, api::Authenticate},
     types::{
         self, api, domain,
         storage::{self, enums as storage_enums, ProcessTrackerExt},
     },
     utils::{Encode, OptionExt, ValueExt},
+    workflows::payment_sync,
 };
 
 #[instrument(skip_all, fields(payment_id, merchant_id))]
@@ -1339,7 +1332,9 @@
         .find_process_by_id(&process_tracker_id)
         .await?
         .ok_or(errors::ProcessTrackerError::ProcessFetchingFailed)?;
-    psync_process.reset(db, schedule_time).await?;
+    psync_process
+        .reset(db.as_scheduler(), schedule_time)
+        .await?;
     Ok(())
 }
 

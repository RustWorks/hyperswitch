pub mod aci;
pub mod adyen;
pub mod airwallex;
pub mod authorizedotnet;
pub mod bambora;
pub mod bitpay;
pub mod bluesnap;
pub mod braintree;
pub mod cashtocode;
pub mod checkout;
pub mod coinbase;
pub mod cryptopay;
pub mod cybersource;
pub mod dlocal;
#[cfg(feature = "dummy_connector")]
pub mod dummyconnector;
pub mod fiserv;
pub mod forte;
pub mod globalpay;
pub mod globepay;
pub mod iatapay;
pub mod klarna;
pub mod mollie;
pub mod multisafepay;
pub mod nexinets;
pub mod nmi;
pub mod noon;
pub mod nuvei;
pub mod opayo;
pub mod opennode;
pub mod payeezy;
pub mod payme;
pub mod paypal;
pub mod payu;
pub mod powertranz;
pub mod rapyd;
pub mod shift4;
pub mod stripe;
pub mod trustpay;
pub mod tsys;
pub mod utils;
pub mod wise;
pub mod worldline;
pub mod worldpay;
pub mod zen;

#[cfg(feature = "dummy_connector")]
pub use self::dummyconnector::DummyConnector;
pub use self::{
    aci::Aci, adyen::Adyen, airwallex::Airwallex, authorizedotnet::Authorizedotnet,
    bambora::Bambora, bitpay::Bitpay, bluesnap::Bluesnap, braintree::Braintree,
    cashtocode::Cashtocode, checkout::Checkout, coinbase::Coinbase, cryptopay::Cryptopay,
    cybersource::Cybersource, dlocal::Dlocal, fiserv::Fiserv, forte::Forte, globalpay::Globalpay,
    globepay::Globepay, iatapay::Iatapay, klarna::Klarna, mollie::Mollie,
    multisafepay::Multisafepay, nexinets::Nexinets, nmi::Nmi, noon::Noon, nuvei::Nuvei,
    opayo::Opayo, opennode::Opennode, payeezy::Payeezy, payme::Payme, paypal::Paypal, payu::Payu,
    powertranz::Powertranz, rapyd::Rapyd, shift4::Shift4, stripe::Stripe, trustpay::Trustpay,
<<<<<<< HEAD
    wise::Wise, worldline::Worldline, worldpay::Worldpay, zen::Zen,
=======
    tsys::Tsys, worldline::Worldline, worldpay::Worldpay, zen::Zen,
>>>>>>> 05540ea1
};<|MERGE_RESOLUTION|>--- conflicted
+++ resolved
@@ -55,9 +55,5 @@
     multisafepay::Multisafepay, nexinets::Nexinets, nmi::Nmi, noon::Noon, nuvei::Nuvei,
     opayo::Opayo, opennode::Opennode, payeezy::Payeezy, payme::Payme, paypal::Paypal, payu::Payu,
     powertranz::Powertranz, rapyd::Rapyd, shift4::Shift4, stripe::Stripe, trustpay::Trustpay,
-<<<<<<< HEAD
-    wise::Wise, worldline::Worldline, worldpay::Worldpay, zen::Zen,
-=======
-    tsys::Tsys, worldline::Worldline, worldpay::Worldpay, zen::Zen,
->>>>>>> 05540ea1
+    tsys::Tsys, worldline::Worldline, worldpay::Worldpay, zen::Zen, wise::Wise
 };
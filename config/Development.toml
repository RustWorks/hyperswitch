[log.file]
enabled = false

[log.console]
enabled = true
level = "DEBUG"
log_format = "default"

[log.telemetry]
enabled = false

# TODO: Update database credentials before running application
[master_database]
username = "db_user"
password = "db_pass"
host = "localhost"
port = 5432
dbname = "hyperswitch_db"
pool_size = 5
connection_timeout = 10

[replica_database]
username = "replica_user"
password = "replica_pass"
host = "localhost"
port = 5432
dbname = "hyperswitch_db"
pool_size = 5
connection_timeout = 10

[proxy]

[locker]
host = ""
mock_locker = true
basilisk_host = ""

[jwekey]
locker_key_identifier1 = ""
locker_key_identifier2 = ""
locker_encryption_key1 = ""
locker_encryption_key2 = ""
locker_decryption_key1 = ""
locker_decryption_key2 = ""

[connectors.supported]
wallets = ["klarna", "braintree", "applepay"]
cards = [
    "aci",
    "adyen",
<<<<<<< HEAD
    "authorizedotnet",
    "braintree",
    "checkout",
    "cybersource",
    "fiserv",
    "globalpay",
=======
    "airwallex",
    "authorizedotnet",
    "bambora",
    "bluesnap",
    "braintree",
    "checkout",
    "cybersource",
    "dlocal",
    "fiserv",
    "globalpay",
    "multisafepay",
>>>>>>> e102cae7
    "nuvei",
    "payu",
    "shift4",
    "stripe",
    "worldline",
    "worldpay",
<<<<<<< HEAD
=======
    "trustpay",
>>>>>>> e102cae7
]

[refund]
max_attempts = 10
max_age = 365

[webhooks]
outgoing_enabled = true

[eph_key]
validity = 1

[api_keys]
hash_key = "0123456789abcdef0123456789abcdef0123456789abcdef0123456789abcdef"

[connectors]
aci.base_url = "https://eu-test.oppwa.com/"
adyen.base_url = "https://checkout-test.adyen.com/"
airwallex.base_url = "https://api-demo.airwallex.com/"
applepay.base_url = "https://apple-pay-gateway.apple.com/"
authorizedotnet.base_url = "https://apitest.authorize.net/xml/v1/request.api"
bambora.base_url = "https://api.na.bambora.com"
bluesnap.base_url = "https://sandbox.bluesnap.com/"
braintree.base_url = "https://api.sandbox.braintreegateway.com/"
checkout.base_url = "https://api.sandbox.checkout.com/"
cybersource.base_url = "https://apitest.cybersource.com/"
dlocal.base_url = "https://sandbox.dlocal.com/"
fiserv.base_url = "https://cert.api.fiservapps.com/"
globalpay.base_url = "https://apis.sandbox.globalpay.com/ucp/"
klarna.base_url = "https://api-na.playground.klarna.com/"
multisafepay.base_url = "https://testapi.multisafepay.com/"
nuvei.base_url = "https://ppp-test.nuvei.com/"
payu.base_url = "https://secure.snd.payu.com/"
rapyd.base_url = "https://sandboxapi.rapyd.net"
shift4.base_url = "https://api.shift4.com/"
stripe.base_url = "https://api.stripe.com/"
worldline.base_url = "https://eu.sandbox.api-ingenico.com/"
worldpay.base_url = "https://try.access.worldpay.com/"
trustpay.base_url = "https://test-tpgw.trustpay.eu/"
trustpay.base_url_bank_redirects = "https://aapi.trustpay.eu/"

[connectors.nuvei]
base_url = "https://ppp-test.nuvei.com/"

[scheduler]
stream = "SCHEDULER_STREAM"

[scheduler.consumer]
disabled = false
consumer_group = "SCHEDULER_GROUP"

[bank_config.eps]
stripe = { banks = "arzte_und_apotheker_bank,austrian_anadi_bank_ag,bank_austria,bankhaus_carl_spangler,bankhaus_schelhammer_und_schattera_ag,bawag_psk_ag,bks_bank_ag,brull_kallmus_bank_ag,btv_vier_lander_bank,capital_bank_grawe_gruppe_ag,dolomitenbank,easybank_ag,erste_bank_und_sparkassen,hypo_alpeadriabank_international_ag,hypo_noe_lb_fur_niederosterreich_u_wien,hypo_oberosterreich_salzburg_steiermark,hypo_tirol_bank_ag,hypo_vorarlberg_bank_ag,hypo_bank_burgenland_aktiengesellschaft,marchfelder_bank,oberbank_ag,raiffeisen_bankengruppe_osterreich,schoellerbank_ag,sparda_bank_wien,volksbank_gruppe,volkskreditbank_ag,vr_bank_braunau" }
adyen = { banks = "bank_austria,bawag_psk_ag,dolomitenbank,easybank_ag,erste_bank_und_sparkassen,hypo_tirol_bank_ag,posojilnica_bank_e_gen,raiffeisen_bankengruppe_osterreich,schoellerbank_ag,sparda_bank_wien,volksbank_gruppe,volkskreditbank_ag" }

[bank_config.ideal]
stripe = { banks = "abn_amro,asn_bank,bunq,handelsbanken,ing,knab,moneyou,rabobank,regiobank,revolut,sns_bank,triodos_bank,van_lanschot" }
adyen = { banks = "abn_amro,asn_bank,bunq,handelsbanken,ing,knab,moneyou,rabobank,regiobank,revolut,sns_bank,triodos_bank,van_lanschot" }

[pm_filters.stripe]
google_pay = { country = "AL,DZ,AS,AO,AG,AR,AU,AT,AZ,BH,BY,BE,BR,BG,CA,CL,CO,HR,CZ,DK,DO,EG,EE,FI,FR,DE,GR,HK,HU,IN,ID,IE,IL,IT,JP,JO,KZ,KE,KW,LV,LB,LT,LU,MY,MX,NL,NZ,NO,OM,PK,PA,PE,PH,PL,PT,QA,RO,RU,SA,SG,SK,ZA,ES,LK,SE,CH,TW,TH,TR,UA,AE,GB,US,UY,VN" }
apple_pay = { country = "AU,CN,HK,JP,MO,MY,NZ,SG,TW,AM,AT,AZ,BY,BE,BG,HR,CY,CZ,DK,EE,FO,FI,FR,GE,DE,GR,GL,GG,HU,IS,IE,IM,IT,KZ,JE,LV,LI,LT,LU,MT,MD,MC,ME,NL,NO,PL,PT,RO,SM,RS,SK,SI,ES,SE,CH,UA,GB,AR,CO,CR,BR,MX,PE,BH,IL,JO,KW,PS,QA,SA,AE,CA,UM,US" }
klarna = { country = "AT,BE,DK,FI,FR,DE,IE,IT,NL,NO,ES,SE,GB,US", currency = "EUR,USD,GBP,DKK,SEK,NOK" }
affirm = { country = "US", currency = "USD" }
afterpay_clearpay = { country = "US,CA,GB,AU,NZ,FR,ES", currency = "USD,CAD,GBP,AUD,NZD,EUR" }
giropay = { country = "DE", currency = "EUR" }
eps = { country = "AT", currency = "EUR" }
sofort = { country = "AT,BE,DE,IT,NL,ES", currency = "EUR" }
ideal = { country = "NL", currency = "EUR" }

[pm_filters.adyen]
google_pay = { country = "AL,DZ,AS,AO,AG,AR,AU,AT,AZ,BH,BY,BE,BR,BG,CA,CL,CO,HR,CZ,DK,DO,EG,EE,FI,FR,DE,GR,HK,HU,IN,ID,IE,IL,IT,JP,JO,KZ,KE,KW,LV,LB,LT,LU,MY,MX,NL,NZ,NO,OM,PK,PA,PE,PH,PL,PT,QA,RO,RU,SA,SG,SK,ZA,ES,LK,SE,CH,TW,TH,TR,UA,AE,GB,US,UY,VN" }
apple_pay = { country = "AU,CN,HK,JP,MO,MY,NZ,SG,TW,AM,AT,AZ,BY,BE,BG,HR,CY,CZ,DK,EE,FO,FI,FR,GE,DE,GR,GL,GG,HU,IS,IE,IM,IT,KZ,JE,LV,LI,LT,LU,MT,MD,MC,ME,NL,NO,PL,PT,RO,SM,RS,SK,SI,ES,SE,CH,UA,GB,AR,CO,CR,BR,MX,PE,BH,IL,JO,KW,PS,QA,SA,AE,CA,UM,US", currency = "AUD,CHF,CAD,EUR,GBP,HKD,SGD,USD" }
paypal = { currency = "AUD,BRL,CAD,CZK,DKK,EUR,HKD,HUF,INR,JPY,MYR,MXN,NZD,NOK,PHP,PLN,RUB,GBP,SGD,SEK,CHF,THB,USD" }
klarna = { country = "AT,BE,DK,FI,FR,DE,IE,IT,NL,NO,ES,SE,GB,US,CA", currency = "USD,GBP,EUR,CHF,DKK,SEK,NOK,AUD,PLN,CAD" }
affirm = { country = "US", currency = "USD" }
afterpay_clearpay = { country = "US,CA,GB,AU,NZ,FR,ES", currency = "GBP" }
giropay = { country = "DE", currency = "EUR" }
eps = { country = "AT", currency = "EUR" }
sofort = { country = "ES,GB,SE,AT,NL,DE,CH,BE,FR,FI,IT,PL", currency = "EUR" }
ideal = { country = "NL", currency = "EUR" }

[pm_filters.braintree]
paypal = { currency = "AUD,BRL,CAD,CNY,CZK,DKK,EUR,HKD,HUF,ILS,JPY,MYR,MXN,TWD,NZD,NOK,PHP,PLN,GBP,RUB,SGD,SEK,CHF,THB,USD" }

[pm_filters.klarna]
klarna = { country = "AU,AT,BE,CA,CZ,DK,FI,FR,DE,GR,IE,IT,NL,NZ,NO,PL,PT,ES,SE,CH,GB,US", currency = "AUD,EUR,EUR,CAD,CZK,DKK,EUR,EUR,EUR,EUR,EUR,EUR,EUR,NZD,NOK,PLN,EUR,EUR,SEK,CHF,GBP,USD" }

[pm_filters.authorizedotnet]
google_pay = { currency = "CHF,DKK,EUR,GBP,NOK,PLN,SEK,USD,AUD,NZD,CAD" }
paypal = { currency = "CHF,DKK,EUR,GBP,NOK,PLN,SEK,USD,AUD,NZD,CAD" }

[pm_filters.worldpay]
google_pay = { country = "AL,DZ,AS,AO,AG,AR,AU,AT,AZ,BH,BY,BE,BR,BG,CA,CL,CO,HR,CZ,DK,DO,EG,EE,FI,FR,DE,GR,HK,HU,IN,ID,IE,IL,IT,JP,JO,KZ,KE,KW,LV,LB,LT,LU,MY,MX,NL,NZ,NO,OM,PK,PA,PE,PH,PL,PT,QA,RO,RU,SA,SG,SK,ZA,ES,LK,SE,CH,TW,TH,TR,UA,AE,GB,US,UY,VN" }
apple_pay = { country = "AU,CN,HK,JP,MO,MY,NZ,SG,TW,AM,AT,AZ,BY,BE,BG,HR,CY,CZ,DK,EE,FO,FI,FR,GE,DE,GR,GL,GG,HU,IS,IE,IM,IT,KZ,JE,LV,LI,LT,LU,MT,MD,MC,ME,NL,NO,PL,PT,RO,SM,RS,SK,SI,ES,SE,CH,UA,GB,AR,CO,CR,BR,MX,PE,BH,IL,JO,KW,PS,QA,SA,AE,CA,UM,US" }<|MERGE_RESOLUTION|>--- conflicted
+++ resolved
@@ -48,14 +48,6 @@
 cards = [
     "aci",
     "adyen",
-<<<<<<< HEAD
-    "authorizedotnet",
-    "braintree",
-    "checkout",
-    "cybersource",
-    "fiserv",
-    "globalpay",
-=======
     "airwallex",
     "authorizedotnet",
     "bambora",
@@ -67,17 +59,13 @@
     "fiserv",
     "globalpay",
     "multisafepay",
->>>>>>> e102cae7
     "nuvei",
     "payu",
     "shift4",
     "stripe",
+    "trustpay",
     "worldline",
     "worldpay",
-<<<<<<< HEAD
-=======
-    "trustpay",
->>>>>>> e102cae7
 ]
 
 [refund]
@@ -118,9 +106,6 @@
 worldpay.base_url = "https://try.access.worldpay.com/"
 trustpay.base_url = "https://test-tpgw.trustpay.eu/"
 trustpay.base_url_bank_redirects = "https://aapi.trustpay.eu/"
-
-[connectors.nuvei]
-base_url = "https://ppp-test.nuvei.com/"
 
 [scheduler]
 stream = "SCHEDULER_STREAM"

#! /usr/bin/env bash
<<<<<<< HEAD

=======
function find_prev_connector() {
    self=scripts/add_connector.sh
    git checkout $self
    cp $self $self.tmp
    # add new connector to existing list and sort it
    connectors=(aci adyen airwallex applepay authorizedotnet bambora bluesnap braintree checkout cybersource dlocal fiserv globalpay klarna mollie multisafepay nuvei payu rapyd shift4 stripe trustpay worldline worldpay "$1")
    IFS=$'\n' sorted=($(sort <<<"${connectors[*]}")); unset IFS
    res=`echo ${sorted[@]}`
    sed -i'' -e "s/^    connectors=.*/    connectors=($res \"\$1\")/" $self.tmp
    for i in "${!sorted[@]}"; do
    if [ "${sorted[$i]}" = "$1" ] && [ $i != "0" ]; then
        # find and return the connector name where this new connector should be added next to it 
        eval "$2='${sorted[i-1]}'"
        mv $self.tmp $self
        rm $self.tmp-e
        return 0
    fi
    done
    mv $self.tmp $self
    rm $self.tmp-e
    # if the new connector needs to be added in first place, add it after Aci, sorted order needs to be covered in code review
    eval "$2='aci'" 
}
>>>>>>> b15b8f7b
pg=$1;
base_url=$2;
pgc="$(tr '[:lower:]' '[:upper:]' <<< ${pg:0:1})${pg:1}"
src="crates/router/src"
conn="$src/connector"
tests="../../tests/connectors"
SCRIPT="$( cd -- "$(dirname "$0")" >/dev/null 2>&1 ; pwd -P )"
RED='\033[0;31m'
GREEN='\033[0;32m'
ORANGE='\033[0;33m'

if [ -z "$pg" ] || [ -z "$base_url" ]; then 
    echo "$RED Connector name or base_url not present: try $GREEN\"sh add_connector.sh adyen https://test.adyen.com\""
    exit
fi
cd $SCRIPT/..

# remove template files if already created for this connector
rm -rf $conn/$pg $conn/$pg.rs
<<<<<<< HEAD
git checkout $conn.rs $src/types/api.rs $src/configs/settings.rs config/Development.toml config/docker_compose.toml config/config.example.toml loadtest/config/Development.toml crates/api_models/src/enums.rs
=======
git checkout $conn.rs $src/types/api.rs $src/configs/settings.rs config/Development.toml config/docker_compose.toml config/config.example.toml loadtest/config/Development.toml crates/api_models/src/enums.rs $src/core/payments/flows.rs
>>>>>>> b15b8f7b

# add enum for this connector in required places
prvc=''
find_prev_connector $1 prvc
prvcc="$(tr '[:lower:]' '[:upper:]' <<< ${prvc:0:1})${prvc:1}"
sed -i'' -e "s|pub mod $prvc;|pub mod $prvc;\npub mod ${pg};|" $conn.rs
sed -i'' -e "s/};/${pg}::${pgc},\n};/" $conn.rs 
<<<<<<< HEAD
sed -i'' -e "s/_ => Err/\"${pg}\" => Ok(Box::new(\&connector::${pgc})),\n\t\t\t_ => Err/" $src/types/api.rs
sed -i'' -e "s/pub supported: SupportedConnectors,/pub supported: SupportedConnectors,\n\tpub ${pg}: ConnectorParams,/" $src/configs/settings.rs
sed -i'' -e "s/\[connectors\]/[connectors]\n${pg}.base_url = \"\"/" config/Development.toml config/docker_compose.toml config/config.example.toml loadtest/config/Development.toml
sed  -r -i'' -e "s/cards = \[/cards = [\n    \"${pg}\",/" config/Development.toml config/docker_compose.toml config/config.example.toml loadtest/config/Development.toml
sed -i'' -e "s/Dummy,/Dummy,\n\t${pgc},/" crates/api_models/src/enums.rs
sed -i'' -e "s/pub enum RoutableConnectors {/pub enum RoutableConnectors {\n\t${pgc},/" crates/api_models/src/enums.rs
=======
sed -i'' -e "s|\"$prvc\" \(.*\)|\"$prvc\" \1\n\t\t\t\"${pg}\" => Ok(Box::new(\&connector::${pgc})),|" $src/types/api.rs
sed -i'' -e "s/pub $prvc: \(.*\)/pub $prvc: \1\n\tpub ${pg}: ConnectorParams,/" $src/configs/settings.rs
sed -i'' -e "s|$prvc.base_url \(.*\)|$prvc.base_url \1\n${pg}.base_url = \"$base_url\"|" config/Development.toml config/docker_compose.toml config/config.example.toml loadtest/config/Development.toml
sed  -r -i'' -e "s/\"$prvc\",/\"$prvc\",\n    \"${pg}\",/" config/Development.toml config/docker_compose.toml config/config.example.toml loadtest/config/Development.toml
sed -i'' -e "s/Dummy,/Dummy,\n\t${pgc},/" crates/api_models/src/enums.rs
sed -i'' -e "s/pub enum RoutableConnectors {/pub enum RoutableConnectors {\n\t${pgc},/" crates/api_models/src/enums.rs
sed -i'' -e "s/^default_imp_for_\(.*\)/default_imp_for_\1\n\tconnector::${pgc},/" $src/core/payments/flows.rs
>>>>>>> b15b8f7b

# remove temporary files created in above step
rm $conn.rs-e $src/types/api.rs-e $src/configs/settings.rs-e config/Development.toml-e config/docker_compose.toml-e config/config.example.toml-e loadtest/config/Development.toml-e crates/api_models/src/enums.rs-e $src/core/payments/flows.rs-e
cd $conn/ 

# generate template files for the connector
cargo install cargo-generate
cargo gen-pg $pg

# move sub files and test files to appropriate folder
mv $pg/mod.rs $pg.rs
mv $pg/test.rs ${tests}/$pg.rs

# remove changes from tests if already done for this connector
<<<<<<< HEAD
git checkout ${tests}/main.rs ${tests}/connector_auth.rs 

# add enum for this connector in test folder
sed -i'' -e "s/mod utils;/mod ${pg};\nmod utils;/" ${tests}/main.rs
sed -i'' -e "s/struct ConnectorAuthentication {/struct ConnectorAuthentication {\n\tpub ${pg}: Option<HeaderKey>,/" ${tests}/connector_auth.rs 

# remove temporary files created in above step
rm ${tests}/main.rs-e ${tests}/connector_auth.rs-e 
cargo +nightly fmt --all
cargo check
echo "Successfully created connector. Running the tests of "$pg.rs
=======
git checkout ${tests}/main.rs ${tests}/connector_auth.rs ${tests}/sample_auth.toml

# add enum for this connector in test folder
sed -i'' -e "s/mod utils;/mod ${pg};\nmod utils;/" ${tests}/main.rs
sed -i'' -e "s/    pub $prvc: \(.*\)/\tpub $prvc: \1\n\tpub ${pg}: Option<HeaderKey>,/; s/auth.toml/sample_auth.toml/" ${tests}/connector_auth.rs 
echo "\n\n[${pg}]\napi_key=\"API Key\"" >> ${tests}/sample_auth.toml

# remove temporary files created in above step
rm ${tests}/main.rs-e ${tests}/connector_auth.rs-e
cargo +nightly fmt --all
cargo check
echo "${GREEN}Successfully created connector. Running the tests of $pg.rs"
>>>>>>> b15b8f7b

# runs tests for the new connector
cargo test --package router --test connectors -- $pg
echo "${ORANGE}Update your credentials for $pg connector in crates/router/tests/connectors/sample_auth.toml"<|MERGE_RESOLUTION|>--- conflicted
+++ resolved
@@ -1,7 +1,4 @@
 #! /usr/bin/env bash
-<<<<<<< HEAD
-
-=======
 function find_prev_connector() {
     self=scripts/add_connector.sh
     git checkout $self
@@ -25,7 +22,6 @@
     # if the new connector needs to be added in first place, add it after Aci, sorted order needs to be covered in code review
     eval "$2='aci'" 
 }
->>>>>>> b15b8f7b
 pg=$1;
 base_url=$2;
 pgc="$(tr '[:lower:]' '[:upper:]' <<< ${pg:0:1})${pg:1}"
@@ -45,11 +41,7 @@
 
 # remove template files if already created for this connector
 rm -rf $conn/$pg $conn/$pg.rs
-<<<<<<< HEAD
-git checkout $conn.rs $src/types/api.rs $src/configs/settings.rs config/Development.toml config/docker_compose.toml config/config.example.toml loadtest/config/Development.toml crates/api_models/src/enums.rs
-=======
 git checkout $conn.rs $src/types/api.rs $src/configs/settings.rs config/Development.toml config/docker_compose.toml config/config.example.toml loadtest/config/Development.toml crates/api_models/src/enums.rs $src/core/payments/flows.rs
->>>>>>> b15b8f7b
 
 # add enum for this connector in required places
 prvc=''
@@ -57,14 +49,6 @@
 prvcc="$(tr '[:lower:]' '[:upper:]' <<< ${prvc:0:1})${prvc:1}"
 sed -i'' -e "s|pub mod $prvc;|pub mod $prvc;\npub mod ${pg};|" $conn.rs
 sed -i'' -e "s/};/${pg}::${pgc},\n};/" $conn.rs 
-<<<<<<< HEAD
-sed -i'' -e "s/_ => Err/\"${pg}\" => Ok(Box::new(\&connector::${pgc})),\n\t\t\t_ => Err/" $src/types/api.rs
-sed -i'' -e "s/pub supported: SupportedConnectors,/pub supported: SupportedConnectors,\n\tpub ${pg}: ConnectorParams,/" $src/configs/settings.rs
-sed -i'' -e "s/\[connectors\]/[connectors]\n${pg}.base_url = \"\"/" config/Development.toml config/docker_compose.toml config/config.example.toml loadtest/config/Development.toml
-sed  -r -i'' -e "s/cards = \[/cards = [\n    \"${pg}\",/" config/Development.toml config/docker_compose.toml config/config.example.toml loadtest/config/Development.toml
-sed -i'' -e "s/Dummy,/Dummy,\n\t${pgc},/" crates/api_models/src/enums.rs
-sed -i'' -e "s/pub enum RoutableConnectors {/pub enum RoutableConnectors {\n\t${pgc},/" crates/api_models/src/enums.rs
-=======
 sed -i'' -e "s|\"$prvc\" \(.*\)|\"$prvc\" \1\n\t\t\t\"${pg}\" => Ok(Box::new(\&connector::${pgc})),|" $src/types/api.rs
 sed -i'' -e "s/pub $prvc: \(.*\)/pub $prvc: \1\n\tpub ${pg}: ConnectorParams,/" $src/configs/settings.rs
 sed -i'' -e "s|$prvc.base_url \(.*\)|$prvc.base_url \1\n${pg}.base_url = \"$base_url\"|" config/Development.toml config/docker_compose.toml config/config.example.toml loadtest/config/Development.toml
@@ -72,7 +56,6 @@
 sed -i'' -e "s/Dummy,/Dummy,\n\t${pgc},/" crates/api_models/src/enums.rs
 sed -i'' -e "s/pub enum RoutableConnectors {/pub enum RoutableConnectors {\n\t${pgc},/" crates/api_models/src/enums.rs
 sed -i'' -e "s/^default_imp_for_\(.*\)/default_imp_for_\1\n\tconnector::${pgc},/" $src/core/payments/flows.rs
->>>>>>> b15b8f7b
 
 # remove temporary files created in above step
 rm $conn.rs-e $src/types/api.rs-e $src/configs/settings.rs-e config/Development.toml-e config/docker_compose.toml-e config/config.example.toml-e loadtest/config/Development.toml-e crates/api_models/src/enums.rs-e $src/core/payments/flows.rs-e
@@ -87,19 +70,6 @@
 mv $pg/test.rs ${tests}/$pg.rs
 
 # remove changes from tests if already done for this connector
-<<<<<<< HEAD
-git checkout ${tests}/main.rs ${tests}/connector_auth.rs 
-
-# add enum for this connector in test folder
-sed -i'' -e "s/mod utils;/mod ${pg};\nmod utils;/" ${tests}/main.rs
-sed -i'' -e "s/struct ConnectorAuthentication {/struct ConnectorAuthentication {\n\tpub ${pg}: Option<HeaderKey>,/" ${tests}/connector_auth.rs 
-
-# remove temporary files created in above step
-rm ${tests}/main.rs-e ${tests}/connector_auth.rs-e 
-cargo +nightly fmt --all
-cargo check
-echo "Successfully created connector. Running the tests of "$pg.rs
-=======
 git checkout ${tests}/main.rs ${tests}/connector_auth.rs ${tests}/sample_auth.toml
 
 # add enum for this connector in test folder
@@ -112,7 +82,6 @@
 cargo +nightly fmt --all
 cargo check
 echo "${GREEN}Successfully created connector. Running the tests of $pg.rs"
->>>>>>> b15b8f7b
 
 # runs tests for the new connector
 cargo test --package router --test connectors -- $pg
